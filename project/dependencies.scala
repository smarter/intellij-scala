--- conflicted
+++ resolved
@@ -6,13 +6,8 @@
   // ATTENTION: when updating sbtVersion also update versions in MockSbt_1_0
   val sbtVersion: String = Sbt.latest
   val zincVersion = "1.1.1"
-<<<<<<< HEAD
-  val ideaVersion = "183.2407.10"
-  val sbtStructureVersion: String = "2018.2.1"
-=======
   val ideaVersion = "183.2635.13"
   val sbtStructureVersion: String = "2018.2.1+4-88400d3f"
->>>>>>> 16f8f6da
   val sbtIdeaShellVersion: String = "2017.2"
   val aetherVersion = "1.0.0.v20140518"
   val sisuInjectVersion = "2.2.3"
