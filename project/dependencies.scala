--- conflicted
+++ resolved
@@ -6,11 +6,7 @@
   // ATTENTION: when updating sbtVersion also update versions in MockSbt_1_0
   val sbtVersion: String = Sbt.latest
   val zincVersion = "1.0.3"
-<<<<<<< HEAD
   val ideaVersion = "181.1394"
-=======
-  val ideaVersion = "173.3942.4"
->>>>>>> 6e440b09
   val sbtStructureVersion: String = "2017.2"
   val sbtIdeaShellVersion: String = "2017.2"
   val aetherVersion = "1.0.0.v20140518"
