--- conflicted
+++ resolved
@@ -3,13 +3,8 @@
 
 object Versions {
   val scalaVersion = "2.11.6"
-<<<<<<< HEAD
-  val ideaVersion = "143.379.1"
-  val sbtStructureVersion = "4.2.1"
-=======
   val ideaVersion = "143.747.5"
   val sbtStructureVersion = "4.2.0"
->>>>>>> 0c6ac0ae
   val luceneVersion = "4.8.1"
   val aetherVersion = "1.0.0.v20140518"
   val sisuInjectVersion = "2.2.3"
