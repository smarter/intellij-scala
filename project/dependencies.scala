--- conflicted
+++ resolved
@@ -5,13 +5,8 @@
   val scalaBinaryVersion: String = Scala.binary_2_12
   // ATTENTION: when updating sbtVersion also update versions in MockSbt_1_0
   val sbtVersion: String = Sbt.latest
-<<<<<<< HEAD
-  val zincVersion = "1.0.0"
+  val zincVersion = "1.0.3"
   val ideaVersion = "181.326"
-=======
-  val zincVersion = "1.0.3"
-  val ideaVersion = "173.3531.6"
->>>>>>> 9018a8dc
   val sbtStructureVersion: String = "2017.2"
   val sbtIdeaShellVersion: String = "2017.2"
   val aetherVersion = "1.0.0.v20140518"
