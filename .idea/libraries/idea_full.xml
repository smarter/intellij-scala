--- conflicted
+++ resolved
@@ -1,16 +1,6 @@
 <component name="libraryTable">
   <library name="idea-full">
     <ANNOTATIONS>
-<<<<<<< HEAD
-      <root url="jar://$LEDA_HOME$/sources.zip!/" />
-    </ANNOTATIONS>
-    <CLASSES>
-      <root url="file://$LEDA_HOME$/lib" />
-    </CLASSES>
-    <JAVADOC />
-    <SOURCES />
-    <jarDirectory url="file://$LEDA_HOME$/lib" recursive="false" />
-=======
       <root url="jar://$CARDEA_HOME$/sources.zip!/" />
     </ANNOTATIONS>
     <CLASSES>
@@ -19,6 +9,5 @@
     <JAVADOC />
     <SOURCES />
     <jarDirectory url="file://$CARDEA_HOME$/lib" recursive="false" />
->>>>>>> 71fba80b
   </library>
 </component>