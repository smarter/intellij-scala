<component name="ArtifactManager">
  <artifact build-on-make="true" name="ScalaPlugins">
<<<<<<< HEAD
    <output-path>$PROJECT_DIR$/out/leda/artifacts/Scala</output-path>
=======
    <output-path>$PROJECT_DIR$/out/cardea/artifacts/Scala</output-path>
>>>>>>> 71fba80b
    <root id="root">
      <element id="directory" name="lib">
        <element id="library" level="project" name="evo-inflector-0.6" />
        <element id="library" level="project" name="main-scala-library" />
        <element id="library" level="project" name="scalatest-finders" />
        <element id="archive" name="scala-plugin-runners.jar">
          <element id="module-output" name="Runners" />
          <element id="module-output" name="ScalaRunner" />
        </element>
        <element id="archive" name="scala-plugin.jar">
          <element id="module-output" name="ScalaCommunity" />
          <element id="directory" name="META-INF">
            <element id="dir-copy" path="$PROJECT_DIR$/META-INF" />
          </element>
        </element>
        <element id="directory" name="jps">
          <element id="file-copy" path="$PROJECT_DIR$/SDK/sbt/compiler-interface-sources.jar" />
          <element id="archive" name="scala-jps-plugin.jar">
            <element id="module-output" name="scala-jps-plugin" />
          </element>
          <element id="library" level="project" name="sbt" />
          <element id="library" level="project" name="nailgun" />
        </element>
      </element>
    </root>
  </artifact>
</component><|MERGE_RESOLUTION|>--- conflicted
+++ resolved
@@ -1,10 +1,6 @@
 <component name="ArtifactManager">
   <artifact build-on-make="true" name="ScalaPlugins">
-<<<<<<< HEAD
-    <output-path>$PROJECT_DIR$/out/leda/artifacts/Scala</output-path>
-=======
     <output-path>$PROJECT_DIR$/out/cardea/artifacts/Scala</output-path>
->>>>>>> 71fba80b
     <root id="root">
       <element id="directory" name="lib">
         <element id="library" level="project" name="evo-inflector-0.6" />
