package org.jetbrains.jps.incremental.scala;

import org.jetbrains.annotations.Nullable;
import org.jetbrains.jps.incremental.scala.model.*;
import org.jetbrains.jps.model.JpsGlobal;
import org.jetbrains.jps.model.JpsProject;
import org.jetbrains.jps.model.ex.JpsElementChildRoleBase;
import org.jetbrains.jps.model.java.JpsJavaExtensionService;
import org.jetbrains.jps.model.library.JpsLibrary;
import org.jetbrains.jps.model.module.JpsModule;

import java.util.Collection;

/**
 * @author Pavel Fatin
 */
public class SettingsManager {
  public static final JpsElementChildRoleBase<GlobalSettings> GLOBAL_SETTINGS_ROLE = JpsElementChildRoleBase.create("scala global settings");
  public static final JpsElementChildRoleBase<ProjectSettings> PROJECT_SETTINGS_ROLE = JpsElementChildRoleBase.create("scala project settings");
  public static final JpsElementChildRoleBase<LibrarySettings> LIBRARY_SETTINGS_ROLE = JpsElementChildRoleBase.create("scala library settings");

  public static GlobalSettings getGlobalSettings(JpsGlobal global) {
    GlobalSettings settings = global.getContainer().getChild(GLOBAL_SETTINGS_ROLE);
    return settings == null ? GlobalSettingsImpl.DEFAULT : settings;
  }

  public static void setGlobalSettings(JpsGlobal global, GlobalSettings settings) {
    global.getContainer().setChild(GLOBAL_SETTINGS_ROLE, settings);
  }

  public static ProjectSettings getProjectSettings(JpsProject project) {
    ProjectSettings settings = project.getContainer().getChild(PROJECT_SETTINGS_ROLE);
    return settings == null ? ProjectSettingsImpl.DEFAULT : settings;
  }

  public static void setProjectSettings(JpsProject project, ProjectSettings settings) {
    project.getContainer().setChild(PROJECT_SETTINGS_ROLE, settings);
  }

  public static boolean hasScalaSdk(JpsModule module) {
    return getScalaSdk(module) != null;
  }

  @Nullable
  public static JpsLibrary getScalaSdk(JpsModule module) {
    for (JpsLibrary library : libraryDependenciesIn(module)) {
      if (library.getType() == ScalaLibraryType.getInstance()) {
        return library;
      }
    }
    return null;
  }

  public static Collection<JpsLibrary> libraryDependenciesIn(JpsModule module) {
<<<<<<< HEAD
    Collection<JpsLibrary> libraries = new ArrayList<JpsLibrary>();
    for (JpsDependencyElement element : module.getDependenciesList().getDependencies()) {
      if (element instanceof JpsLibraryDependency) {
        JpsLibrary library = ((JpsLibraryDependency) element).getLibrary();
        if (library != null)
          libraries.add(library);
      }
    }
    return libraries;
=======
    return JpsJavaExtensionService.dependencies(module).recursivelyExportedOnly().getLibraries();
>>>>>>> 185aac15
  }
}<|MERGE_RESOLUTION|>--- conflicted
+++ resolved
@@ -52,18 +52,6 @@
   }
 
   public static Collection<JpsLibrary> libraryDependenciesIn(JpsModule module) {
-<<<<<<< HEAD
-    Collection<JpsLibrary> libraries = new ArrayList<JpsLibrary>();
-    for (JpsDependencyElement element : module.getDependenciesList().getDependencies()) {
-      if (element instanceof JpsLibraryDependency) {
-        JpsLibrary library = ((JpsLibraryDependency) element).getLibrary();
-        if (library != null)
-          libraries.add(library);
-      }
-    }
-    return libraries;
-=======
     return JpsJavaExtensionService.dependencies(module).recursivelyExportedOnly().getLibraries();
->>>>>>> 185aac15
   }
 }