--- conflicted
+++ resolved
@@ -77,9 +77,6 @@
     }
   }
 
-<<<<<<< HEAD
-  def isDotty(chunk: ModuleChunk): Boolean = chunk.getModules.asScala.exists(isDottyModule)
-=======
   def needNoBootCp(chunk: ModuleChunk): Boolean = {
     chunk.getModules.asScala.forall(needNoBootCp)
   }
@@ -92,7 +89,6 @@
       case _ => false
     }
   }
->>>>>>> b4fb9984
 
   private def compilerJarsIn(module: JpsModule): Either[String, CompilerJars] = {
     val sdk = SettingsManager.getScalaSdk(module)
