--- conflicted
+++ resolved
@@ -2,18 +2,16 @@
 package debugger
 
 import java.io._
-<<<<<<< HEAD
-=======
 import java.security.MessageDigest
 import java.util
->>>>>>> 185aac15
 
 import com.intellij.execution.application.{ApplicationConfiguration, ApplicationConfigurationType}
+import com.intellij.ide.highlighter.{ModuleFileType, ProjectFileType}
 import com.intellij.openapi.module.Module
 import com.intellij.openapi.util.io.FileUtil
 import com.intellij.openapi.vfs.LocalFileSystem
 import com.intellij.openapi.vfs.newvfs.impl.VfsRootAccess
-import com.intellij.testFramework.{PsiTestUtil, UsefulTestCase}
+import com.intellij.testFramework.{PlatformTestCase, PsiTestUtil, UsefulTestCase}
 import org.jetbrains.plugins.scala.util.TestUtils
 
 import scala.collection.mutable
@@ -30,7 +28,7 @@
   protected var needMake = false
 
   override def setUp() {
-//    needMake = !testDataProjectIsValid()
+    needMake = !testDataProjectIsValid()
 
     UsefulTestCase.edt(new Runnable {
       def run() {
@@ -48,9 +46,9 @@
 
   override def setUpModule(): Unit = {
     if (needMake) super.setUpModule()
-//    else myModule = loadModule(getImlFile)
+    else myModule = loadModule(getImlFile)
 
-//    PlatformTestCase.myFilesToDelete.remove(getImlFile)
+    PlatformTestCase.myFilesToDelete.remove(getImlFile)
   }
 
   protected override def tearDown(): Unit = {
@@ -58,17 +56,10 @@
     super.tearDown()
   }
 
-<<<<<<< HEAD
-  /*override def getIprFile: File = {
-    val path = testDataBasePath.resolve(getName + ProjectFileType.DOT_DEFAULT_EXTENSION)
-    Files.createDirectories(path.getParent)
-    if (!path.toFile.exists()) Files.createFile(path).toFile else path.toFile
-=======
   override def getIprFile: File = {
     val file = new File(testDataBasePath, getName + ProjectFileType.DOT_DEFAULT_EXTENSION)
     FileUtil.createIfDoesntExist(file)
     file
->>>>>>> 185aac15
   }
 
   protected def getImlFile: File = {
@@ -76,7 +67,7 @@
       _.getName.endsWith(ModuleFileType.DOT_DEFAULT_EXTENSION)
     }.orNull
     else null
-  }*/
+  }
 
   override def runInDispatchThread(): Boolean = false
 
@@ -89,15 +80,9 @@
     configuration
   }
 
-<<<<<<< HEAD
-  /*override protected def addFileToProject(relPath: String, fileText: String) {
-    val srcPath = Paths.get("src", relPath)
-    if (needMake || !checkSourceFile(srcPath, fileText)) {
-=======
   override protected def addFileToProject(fileName: String, fileText: String) {
     val file = new File(srcDir, fileName)
     if (needMake || !checkSourceFile(file, fileText)) {
->>>>>>> 185aac15
       needMake = true
       if (file.exists()) file.delete()
       super.addFileToProject(fileName, fileText)
@@ -106,14 +91,6 @@
 
   protected def testDataBasePath(dataPath: String): File = {
     val testClassName = this.getClass.getSimpleName.stripSuffix("Test")
-<<<<<<< HEAD
-    val path = FileSystems.getDefault.getPath(TestUtils.getTestDataPath, dataPath, testClassName, getTestName(true))
-    if (path.toFile.exists()) path
-    else Files.createDirectories(path)
-  }*/
-
-//  private def testDataBasePath: Path = testDataBasePath(testDataBasePrefix)
-=======
     val testDataDir = new File(TestUtils.getTestDataPath, dataPath)
     val classTestsDir = new File(testDataDir, testClassName)
     val file = new File(classTestsDir, getTestName(true))
@@ -125,13 +102,12 @@
   }
 
   private def testDataBasePath: File = testDataBasePath(testDataBasePrefix)
->>>>>>> 185aac15
 
   protected val testDataBasePrefix = "debugger"
 
   def getVirtualFile(file: File) = LocalFileSystem.getInstance.refreshAndFindFileByIoFile(file)
 
-  /*def md5(file: File): Array[Byte] = {
+  def md5(file: File): Array[Byte] = {
     val md = MessageDigest.getInstance("MD5")
     val isSource = file.getName.endsWith(".java") || file.getName.endsWith(".scala")
     if (isSource) {
@@ -190,9 +166,9 @@
       }
     }
     finally ois.close()
-  }*/
+  }
 
-  /*private def testDataProjectIsValid(): Boolean = {
+  private def testDataProjectIsValid(): Boolean = {
     loadChecksums()
     !needMake && checksums.keys.forall(checkFile) && getImlFile != null
   }
@@ -205,7 +181,7 @@
   private def checkFile(relPath: String): Boolean = {
     val file = new File(testDataBasePath, relPath)
     file.exists && util.Arrays.equals(checksums(relPath), md5(file))
-  }*/
+  }
 
   protected def addLibrary(libraryName: String, libraryPath: String, jarNames: String*) {
     val pathExtended = TestUtils.getTestDataPath.replace("\\", "/") + "/" + libraryPath + "/"
