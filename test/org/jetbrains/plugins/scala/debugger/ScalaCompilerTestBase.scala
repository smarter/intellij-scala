--- conflicted
+++ resolved
@@ -31,10 +31,7 @@
 
   override def setUp(): Unit = {
     VfsRootAccess.SHOULD_PERFORM_ACCESS_CHECK = false
-<<<<<<< HEAD
-=======
 
->>>>>>> 0c6ac0ae
     super.setUp()
     myProject.getMessageBus.connect(myTestRootDisposable).subscribe(ProjectTopics.PROJECT_ROOTS, new ModuleRootAdapter {
       override def rootsChanged(event: ModuleRootEvent) {
@@ -71,53 +68,10 @@
     ScalaLibraryLoader.addScalaSdk(myModule, scalaSdkVersion, loadReflect)
   }
 
-  def discoverJDK18() = {
-    import java.io._
-    def isJDK(f: File) = f.listFiles().exists { b =>
-      b.getName == "bin" && b.listFiles().exists(x => x.getName == "javac.exe" || x.getName == "javac")
-    }
-    def inJvm(path: String, suffix: String, postfix: String = "") = {
-      Option(new File(path))
-        .filter(_.exists())
-        .flatMap(_.listFiles()
-          .sortBy(_.getName)
-          .reverse
-          .find(f => f.getName.contains(suffix) && isJDK(new File(f, postfix)))
-          .map(new File(_, s"$postfix/jre").getAbsolutePath)
-        )
-    }
-    val candidates = Seq(
-      Option(sys.env.getOrElse("JDK_18_x64", sys.env.getOrElse("JDK_18", null))).map(_+"/jre"),  // teamcity style
-      inJvm("/usr/lib/jvm", "1.8"),                   // oracle style
-      inJvm("/usr/lib/jvm", "-8"),                    // openjdk style
-      inJvm("C:\\Program Files\\Java\\", "1.8"),      // oracle windows style
-      inJvm("C:\\Program Files (x86)\\Java\\", "1.8"),      // oracle windows style
-      inJvm("/Library/Java/JavaVirtualMachines", "1.8", "/Contents/Home")// mac style
-    )
-    candidates.flatten.headOption
-  }
-
   override protected def getTestProjectJdk: Sdk = {
     val jdkTable = JavaAwareProjectJdkTableImpl.getInstanceEx
     if (scalaVersion.startsWith("2.12")) {
-<<<<<<< HEAD
-      val mockJdk8Name = "mock java 1.8"
-
-      def addMockJdk8(): Sdk = {
-        val pathDefault = TestUtils.getTestDataPath.replace("\\", "/") + "/mockJDK1.8/jre"
-        val path = discoverJDK18().getOrElse(pathDefault)
-        val jdk = JavaSdk.getInstance.createJdk(mockJdk8Name, path)
-        val oldJdk = jdkTable.findJdk(mockJdk8Name)
-        inWriteAction {
-          if (oldJdk != null) jdkTable.removeJdk(oldJdk)
-          jdkTable.addJdk(jdk)
-        }
-        jdk
-      }
-      addMockJdk8()
-=======
       DebuggerTestUtil.findJdk8()
->>>>>>> 0c6ac0ae
     }
     else {
       jdkTable.getInternalJdk
