package org.jetbrains.plugins.scala.memoryLeaks

import java.nio.file.Paths

import com.intellij.codeInspection.ex.{InspectionProfileImpl, InspectionToolWrapper, LocalInspectionToolWrapper}
import com.intellij.codeInspection.{InspectionManager, InspectionProfile}
import com.intellij.execution.RunnerAndConfigurationSettings
import com.intellij.execution.actions.ConfigurationContext
import com.intellij.ide.startup.impl.StartupManagerImpl
import com.intellij.openapi.actionSystem._
import com.intellij.openapi.actionSystem.impl.ActionManagerImpl
import com.intellij.openapi.module.ModuleManager
import com.intellij.openapi.progress.EmptyProgressIndicator
import com.intellij.openapi.project.ex.ProjectManagerEx
import com.intellij.openapi.project.{DumbService, Project, ProjectManager}
import com.intellij.openapi.startup.StartupManager
import com.intellij.openapi.util.Condition
import com.intellij.profile.codeInspection.InspectionProjectProfileManager
import com.intellij.psi.{PsiFile, PsiManager}
import com.intellij.testFramework.{LeakHunter, PlatformTestCase}
import com.intellij.util.ui.UIUtil
import org.jetbrains.plugins.scala.ScalaLanguage
import org.jetbrains.plugins.scala.annotator.{AnnotatorHolderMock, ScalaAnnotator}
import org.jetbrains.plugins.scala.base.libraryLoaders.{JdkLoader, LibraryLoader, ScalaLibraryLoader}
import org.jetbrains.plugins.scala.debugger.Scala_2_10
import org.jetbrains.plugins.scala.lang.psi.api.ScalaFile
import org.jetbrains.plugins.scala.lang.psi.api.statements.ScFunctionDefinition
import org.jetbrains.plugins.scala.lang.psi.impl.ScalaPsiManager
import org.jetbrains.plugins.scala.util.TestUtils.getTestDataPath
import org.junit.Assert._

import scala.collection.JavaConverters._

/**
  * @author Nikolay.Tropin
  */
class MemoryLeakTest extends PlatformTestCase {

  import MemoryLeakTest._

  private val projectPath = Paths.get(getTestDataPath, "memoryLeaks", "HelloScala")

  override protected def setUpProject(): Unit = {}

  private def loadAndSetupProject(): Project = {
    implicit val project = ProjectManager.getInstance.loadAndOpenProject(projectPath.toString)
    assertNotNull(project)

    do {
      UIUtil.dispatchAllInvocationEvents()
    } while (DumbService.getInstance(project).isDumb)

    myProject = project
    StartupManager.getInstance(project) match {
      case manager: StartupManagerImpl => assertTrue(manager.postStartupActivityPassed)
    }

    assertTrue(project.isOpen)
    ActionManager.getInstance match {
      case manager: ActionManagerImpl =>
        manager.preloadActions(new EmptyProgressIndicator)

        val actionGroup = manager.getAction(IdeActions.GROUP_MAIN_TOOLBAR).asInstanceOf[ActionGroup]
        manager.createActionToolbar(ActionPlaces.MAIN_TOOLBAR, actionGroup, true).updateActionsImmediately()
    }

    UIUtil.dispatchAllInvocationEvents()
    myProject = null

    librariesLoaders.foreach(_.init(Scala_2_10))

    project
  }

  private def librariesLoaders(implicit project: Project): Seq[LibraryLoader] = {
    implicit val module = ModuleManager.getInstance(project).getModules()(0)
    Seq(
      ScalaLibraryLoader(),
      JdkLoader()
    )
  }

  private def closeAndDispose(implicit project: Project): Unit = {
    librariesLoaders.foreach(_.clean())
    ProjectManagerEx.getInstanceEx.closeAndDispose(project)

    assertFalse(project.isOpen)
    assertTrue(project.isDisposed)
  }

  def testLeaksAfterProjectDispose(): Unit = {
    implicit val project = loadAndSetupProject()

    doSomeWork
    val allRoots = allRootsForProject

    closeAndDispose

    checkLeak[ScalaPsiManager](allRoots, classOf[ScalaPsiManager], m => m.project == project)
    checkLeak[ScalaFile](allRoots, classOf[ScalaFile], f => f.getProject == project)
  }

  private def doSomeWork(implicit project: Project): Unit = {
    val file = findFile("HelloWorld.scala").asInstanceOf[ScalaFile]

    processFile(file)
    assertNotNull(createRunConfiguration(file))
  }

  private def checkLeak[T](root: AnyRef, clazz: Class[T], isLeak: T => Boolean): Unit = {
    LeakHunter.checkLeak(root, clazz, new Condition[T] {
      override def value(t: T): Boolean = isLeak(t)
    })
  }

  private def allRootsForProject(implicit project: Project): Seq[AnyRef] =
    LeakHunter.allRoots().asScala :+ project.getPicoContainer
}

object MemoryLeakTest {

  private def findFile(fileName: String)
                      (implicit project: Project): PsiFile = {
    val file = project.getBaseDir.findChild("src").findChild(fileName)
    PsiManager.getInstance(project).findFile(file)
  }

  private def processFile(implicit file: PsiFile): Unit = {
    annotateFile
    inspectFile
  }

  private def createRunConfiguration(file: ScalaFile): RunnerAndConfigurationSettings = {
    val clazz = file.typeDefinitions.head
    val mainMethod = clazz.members.collectFirst {
      case function: ScFunctionDefinition if function.name == "main" => function
    }.get

    new ConfigurationContext(mainMethod.getFirstChild).getConfiguration
  }

  private[this] def annotateFile(implicit file: PsiFile): Unit =
    new ScalaAnnotator().annotate(file, new AnnotatorHolderMock(file))

  private[this] def inspectFile(implicit file: PsiFile): Unit = {
    implicit val project = file.getProject

    val tools = createInspectionTools
      .filter(_.getLanguage == ScalaLanguage.INSTANCE.getID)
      .collect {
        case toolWrapper: LocalInspectionToolWrapper => toolWrapper.getTool
      }

    val inspectionManager = InspectionManager.getInstance(project)
    tools.foreach {
      _.processFile(file, inspectionManager)
    }
  }

  private[this] def createInspectionTools(implicit project: Project): Seq[InspectionToolWrapper[_, _]] = {
    import scala.collection.JavaConversions._
    createInspectionProfile.getAllEnabledInspectionTools(project)
      .flatMap(_.getTools)
      .map(_.getTool)
  }

<<<<<<< HEAD
  private def checkLeak[T](root: AnyRef, clazz: Class[T], isLeak: T => Boolean): Unit = {
    LeakHunter.checkLeak(root, clazz, new Condition[T] {
      override def value(t: T): Boolean = isLeak(t)
    })
  }
=======
  private[this] def createInspectionProfile(implicit project: Project): InspectionProfile = {
    val result = new InspectionProfileImpl("test")
    result.initInspectionTools(project)

    InspectionProjectProfileManager.getInstance(project)
      .setRootProfile(result.getName)
>>>>>>> 54151f15

    result
  }
}<|MERGE_RESOLUTION|>--- conflicted
+++ resolved
@@ -164,20 +164,12 @@
       .map(_.getTool)
   }
 
-<<<<<<< HEAD
-  private def checkLeak[T](root: AnyRef, clazz: Class[T], isLeak: T => Boolean): Unit = {
-    LeakHunter.checkLeak(root, clazz, new Condition[T] {
-      override def value(t: T): Boolean = isLeak(t)
-    })
-  }
-=======
   private[this] def createInspectionProfile(implicit project: Project): InspectionProfile = {
     val result = new InspectionProfileImpl("test")
     result.initInspectionTools(project)
 
     InspectionProjectProfileManager.getInstance(project)
       .setRootProfile(result.getName)
->>>>>>> 54151f15
 
     result
   }
