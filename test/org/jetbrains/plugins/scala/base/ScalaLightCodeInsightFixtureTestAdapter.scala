package org.jetbrains.plugins.scala
package base

import com.intellij.openapi.command.CommandProcessor
import com.intellij.openapi.actionSystem.IdeActions
import com.intellij.codeInsight.folding.CodeFoldingManager
import com.intellij.testFramework.fixtures.{CodeInsightTestFixture, LightCodeInsightFixtureTestCase}
import com.intellij.codeInsight.generation.surroundWith.SurroundWithHandler
import com.intellij.lang.surroundWith.Surrounder
import org.jetbrains.plugins.scala.util.{TestUtils, ScalaToolsFactory}
import com.intellij.codeInspection.LocalInspectionTool
import collection.mutable.ListBuffer
import com.intellij.codeInsight.intention.IntentionAction
import scala.collection.mutable
import com.intellij.codeInsight.daemon.impl.HighlightInfo
import com.intellij.openapi.util.TextRange
import com.intellij.openapi.projectRoots.JavaSdk

/**
 * User: Dmitry Naydanov
 * Date: 3/5/12
 */

abstract class ScalaLightCodeInsightFixtureTestAdapter extends LightCodeInsightFixtureTestCase {
  protected val CARET_MARKER = ScalaLightCodeInsightFixtureTestAdapter.CARET_MARKER

  private var libLoader: ScalaLibraryLoader = null

  override protected def setUp() {
    super.setUp()

    libLoader = new ScalaLibraryLoader(myFixture.getProject, myFixture.getModule, rootPath = null,
      javaSdk = Some(JavaSdk.getInstance.createJdk("java sdk", TestUtils.getMockJdk, false)))

    libLoader.loadLibrary(TestUtils.DEFAULT_SCALA_SDK_VERSION)
  }

  protected def checkAfterSurroundWith(text: String, assumedText: String, surrounder: Surrounder, canSurround: Boolean) {
    myFixture.configureByText("dummy.scala", text)
    val scaladocSurroundDescriptor = ScalaToolsFactory.getInstance().createSurroundDescriptors().getSurroundDescriptors()(1)
    val selectionModel = myFixture.getEditor.getSelectionModel

    val elementsToSurround =
      scaladocSurroundDescriptor.getElementsToSurround(myFixture.getFile, selectionModel.getSelectionStart, selectionModel.getSelectionEnd)

    if (!canSurround) {
      assert(elementsToSurround == null || elementsToSurround.isEmpty, elementsToSurround.mkString("![", ",", "]!"))
    } else {
      assert(!elementsToSurround.isEmpty, "No elements to surround!")
      extensions.inWriteAction {
        SurroundWithHandler.invoke(myFixture.getProject, myFixture.getEditor, myFixture.getFile, surrounder)
      }
      myFixture.checkResult(assumedText)
    }
  }

  protected def checkTextHasNoErrors(text: String) {
    myFixture.configureByText("dummy.scala", text)
    CodeFoldingManager.getInstance(getProject).buildInitialFoldings(myFixture.getEditor)

    myFixture.testHighlighting(false, false, false, myFixture.getFile.getVirtualFile)
  }

  protected def checkTextHasNoErrors(text: String, annotation: String, inspectionsEnabled: Class[_ <: LocalInspectionTool]*) {
    import scala.collection.JavaConversions._

    myFixture.configureByText("dummy.scala", text)
    myFixture.enableInspections(inspectionsEnabled: _*)

    val caretIndex = text.indexOf(CARET_MARKER)
    val highlights: mutable.Buffer[HighlightInfo] = for {
      info <- myFixture.doHighlighting()
      if info.description == annotation
      if caretIndex == -1 || new TextRange(info.getStartOffset, info.getEndOffset).contains(caretIndex)
    } yield info
    val ranges = highlights.map(info => (info.startOffset, info.endOffset))
    assert(highlights.isEmpty, "Highlights with this errors at " + ranges.mkString("", ", ", "."))
  }

  protected def performTest(text: String, assumedText: String)(testBody: () => Unit) {
    val caretIndex = text.indexOf(CARET_MARKER)
    myFixture.configureByText("dummy.scala", text.replace(CARET_MARKER, ""))
    myFixture.getEditor.getCaretModel.moveToOffset(caretIndex)

    testBody()

    myFixture.checkResult(assumedText)
  }

  /**
   * Checks file text and caret position after type action
   *
   * @param text            Initial text. Must contain CARET_MARKER substring to specify caret position
   * @param assumedText     Reference text. May not contain CARET_MARKER (in this case caret position won't be checked)
   * @param charTyped       Char typed
   */
  protected def checkGeneratedTextAfterTyping(text: String, assumedText: String, charTyped: Char) {
    performTest(text, assumedText) {
      () => myFixture.`type`(charTyped)
    }
  }

  protected def checkGeneratedTextAfterBackspace(text: String, assumedText: String) {
    performTest(text, assumedText) {
      () =>
        CommandProcessor.getInstance.executeCommand(myFixture.getProject, new Runnable {
          def run() {
            myFixture.performEditorAction(IdeActions.ACTION_EDITOR_BACKSPACE)
          }
        }, "", null)
    }
  }

  protected def checkGeneratedTextAfterEnter(text: String, assumedText: String) {
    performTest(text, assumedText) {
      () =>
        CommandProcessor.getInstance().executeCommand(myFixture.getProject, new Runnable {
          def run() {
            myFixture.performEditorAction(IdeActions.ACTION_EDITOR_ENTER)
          }
        }, "", null)
    }
  }

  /**
   * Checks selected text has error
   *
   * @param text                File text, must contain SELECTION_START and SELECTION_END markers.
   * @param annotation          Error message
   * @param inspectionsEnabled  Enabled inspections
   */
  protected def checkTextHasError(text: String, annotation: String, inspectionsEnabled: Class[_ <: LocalInspectionTool]*) {
    import scala.collection.JavaConversions._

    myFixture.configureByText("dummy.scala", text)
    myFixture.enableInspections(inspectionsEnabled: _*)
    val selectionModel = myFixture.getEditor.getSelectionModel
    val selectionStart = selectionModel.getSelectionStart
    val selectionEnd = selectionModel.getSelectionEnd

    val withRightDescription = myFixture.doHighlighting().filter(info => info.description == annotation)
    assert(!withRightDescription.isEmpty, "No highlightings with such description: " + annotation)

    val ranges = withRightDescription.map(info => (info.getStartOffset, info.getEndOffset))
    val message = "Highlights with this description are at " + ranges.mkString(" ") + ", but has to be at " + (selectionStart, selectionEnd)
    assert(withRightDescription.exists(info => info.getStartOffset == selectionStart && info.getEndOffset == selectionEnd), message)

<<<<<<< HEAD
    assert(myFixture.doHighlighting().exists(info => {
      info.getStartOffset == selectionModel.getSelectionStart && info.getEndOffset == selectionModel.getSelectionEnd &&
              info.getDescription == annotation
    }))
=======
>>>>>>> 57cb03be
  }

  /**
   * Checks quick fix's result. If caret position is specified, chooses only appropriate fix.
   *
   * @param text                 File text before fix invocation
   * @param assumedStub          File text after fix invocation
   * @param quickFixHint         Fix's to perform hint
   * @param inspectionsEnabled   Enabled inspections
   */
  protected def testQuickFix(text: String, assumedStub: String, quickFixHint: String, inspectionsEnabled: Class[_ <: LocalInspectionTool]*) {
    import scala.collection.JavaConversions._

    myFixture.configureByText("dummy.scala", text)
    myFixture.enableInspections(inspectionsEnabled: _*)

    val actions = new ListBuffer[IntentionAction]
    val caretIndex = text.indexOf(CARET_MARKER)
    def checkCaret(startOffset: Int, endOffset: Int): Boolean = {
      if (caretIndex < 0) true
      else startOffset <= caretIndex && endOffset >= caretIndex
    }
    myFixture.doHighlighting().foreach(info =>
      if (info != null && info.quickFixActionRanges != null && checkCaret(info.getStartOffset, info.getEndOffset))
        actions ++= (for (pair <- info.quickFixActionRanges if pair != null) yield pair.getFirst.getAction))

    assert(!actions.isEmpty, "There is no available fixes.")

    actions.find(_.getText == quickFixHint) match {
      case Some(action) =>
        CommandProcessor.getInstance().executeCommand(myFixture.getProject, new Runnable {
          def run() {
            extensions.inWriteAction {
              action.invoke(myFixture.getProject, myFixture.getEditor, myFixture.getFile)
            }
          }
        }, "", null)
        myFixture.checkResult(assumedStub)
      case _ => assert(false, "There is no fixes with such hint.")
    }
  }

  protected override def tearDown() {
    libLoader.clean()
    super.tearDown()
  }
}

object ScalaLightCodeInsightFixtureTestAdapter {
  val CARET_MARKER = CodeInsightTestFixture.CARET_MARKER
}
<|MERGE_RESOLUTION|>--- conflicted
+++ resolved
@@ -145,13 +145,6 @@
     val message = "Highlights with this description are at " + ranges.mkString(" ") + ", but has to be at " + (selectionStart, selectionEnd)
     assert(withRightDescription.exists(info => info.getStartOffset == selectionStart && info.getEndOffset == selectionEnd), message)
 
-<<<<<<< HEAD
-    assert(myFixture.doHighlighting().exists(info => {
-      info.getStartOffset == selectionModel.getSelectionStart && info.getEndOffset == selectionModel.getSelectionEnd &&
-              info.getDescription == annotation
-    }))
-=======
->>>>>>> 57cb03be
   }
 
   /**
