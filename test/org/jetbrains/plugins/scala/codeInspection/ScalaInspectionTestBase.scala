--- conflicted
+++ resolved
@@ -46,16 +46,10 @@
     fixture.configureByText("dummy.scala", normalizedText)
     fixture.enableInspections(classOfInspection)
 
-<<<<<<< HEAD
     val description = normalize(this.description)
 
     fixture.doHighlighting().asScala
-      .filter(_.getDescription == description)
-=======
-    import scala.collection.JavaConversions._
-    fixture.doHighlighting()
       .filter(it => descriptionMatches(it.getDescription))
->>>>>>> 8d5a691a
       .map(info => (info, highlightedRange(info)))
       .filter(checkOffset(_, offset))
   }
