--- conflicted
+++ resolved
@@ -101,8 +101,6 @@
       parameterInfo("s", -1, types.AnyRef, "\"\""))
     doTest(null,"foo", null, Seq(params))
   }
-<<<<<<< HEAD
-=======
 
   def testLocalFunction(): Unit = {
     isAddDefaultValue = true
@@ -115,5 +113,4 @@
     val params = Seq(parameterInfo("i", -1, types.Int, "0"))
     doTest(null, "foo", null, Seq(params))
   }
->>>>>>> b0344d88
 }