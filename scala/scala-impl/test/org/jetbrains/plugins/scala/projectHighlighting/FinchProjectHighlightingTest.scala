--- conflicted
+++ resolved
@@ -12,17 +12,8 @@
 
   override def revision = "af94e61104f8e6cd15332227cf184cfe46a37666"
 
-<<<<<<< HEAD
-  override def filesWithProblems: Map[String, Seq[(Int, Int)]] = Map(
-    "EndpointSpec.scala" -> Seq((2346, 2354), (2337, 2345), (2346, 2354), (2337, 2345)),
-    "EndpointMapper.scala" -> Seq((311, 314), (304, 310), (304, 310)),
-=======
   override def filesWithProblems: Map[String, Set[TextRange]] = Map(
-    "EndpointSpec.scala" -> Set((2346, 2354),(2337, 2345)),
-    "ToResponse.scala" -> Set((1717, 1774),(1894, 1951)),
-    "package.scala" -> Set(),
-    "EndpointMapper.scala" -> Set((311, 314),(304, 310)),
-    "ServerSentEvent.scala" -> Set((563, 642),(508, 556))
->>>>>>> 4b376b98
+    "EndpointSpec.scala" -> Set((2346, 2354), (2337, 2345)),
+    "EndpointMapper.scala" -> Set((311, 314), (304, 310)),
   )
 }