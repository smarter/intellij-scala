package org.jetbrains.sbt.shell

import java.io.{File, IOException, OutputStreamWriter, PrintWriter}

import com.intellij.debugger.impl.{DebuggerManagerImpl, GenericDebuggerRunnerSettings}
import com.intellij.execution.configurations._
import com.intellij.execution.process.ColoredProcessHandler
import com.intellij.openapi.components.AbstractProjectComponent
import com.intellij.openapi.diagnostic.Logger
import com.intellij.openapi.project.Project
import com.intellij.openapi.roots.ProjectRootManager
import com.intellij.openapi.util.Disposer
import com.intellij.openapi.util.io.FileUtil
import org.jetbrains.plugins.scala.buildinfo.BuildInfo
import org.jetbrains.plugins.scala.project.Version
import org.jetbrains.sbt.SbtUtil
import org.jetbrains.sbt.project.data.{JdkByName, SdkUtils}
import org.jetbrains.sbt.project.settings.SbtExecutionSettings
import org.jetbrains.sbt.project.structure.SbtOpts
import org.jetbrains.sbt.project.{SbtExternalSystemManager, SbtProjectResolver}

import scala.collection.JavaConverters._
/**
  * Manages the sbt shell process instance for the project.
  * Instantiates an sbt instance when initially requested.
  *
  * Created by jast on 2016-11-27.
  */
class SbtProcessManager(project: Project) extends AbstractProjectComponent(project) {

  import SbtProcessManager.ProcessData

  private val log = Logger.getInstance(getClass)

  @volatile private var processData: Option[ProcessData] = None

  /** Plugins injected into user's global sbt build. */
  // TODO add configurable plugins somewhere for users and via API; factor this stuff out
  private def injectedPlugins(sbtMajorVersion: Version): Seq[String] =
    sbtStructurePlugin(sbtMajorVersion)

  // this *might* get messy if multiple IDEA projects start messing with the global settings.
  // but we should be fine since it is written before every sbt boot
  private def sbtStructurePlugin(sbtMajorVersion: Version): Seq[String] = {
    val sbtStructureVersion = BuildInfo.sbtStructureVersion
    val sbtIdeaShellVersion = BuildInfo.sbtIdeaShellVersion
    sbtMajorVersion.presentation match {
      case "0.12" => Seq.empty // 0.12 doesn't support AutoPlugins
      case _ => Seq(
          s"""addSbtPlugin("org.jetbrains" % "sbt-structure-extractor" % "$sbtStructureVersion")""",
          s"""addSbtPlugin("org.jetbrains" % "sbt-idea-shell" % "$sbtIdeaShellVersion")"""
        ) // works for 0.13.5+, for older versions it will be ignored
    }
  }


  private def createShellProcessHandler(): (ColoredProcessHandler, Option[RemoteConnection]) = {
    val workingDirPath = project.getBaseDir.getCanonicalPath
    val workingDir = new File(workingDirPath)

    val sbtSettings = getSbtSettings(workingDirPath)
    lazy val launcher = launcherJar(sbtSettings)

    val projectSbtVersion = Version(SbtUtil.detectSbtVersion(workingDir, launcher))
    val autoPluginsSupported = projectSbtVersion >= SbtProjectResolver.sinceSbtVersionShell

    // an id to identify this boot of sbt as being launched from idea, so that any plugins it injects are never ever loaded otherwise
    // use sbtStructureVersion as approximation of compatible versions of IDEA this is allowed to launch with.
    // this avoids failing reloads when multiple sbt instances are booted from IDEA (SCL-12009)
    val runid = BuildInfo.sbtStructureVersion

    val projectSdk = ProjectRootManager.getInstance(project).getProjectSdk
    val configuredSdk = sbtSettings.jdk.map(JdkByName).flatMap(SdkUtils.findProjectSdk)
    val sdk = configuredSdk.getOrElse(projectSdk)
    // TODO prompt user to setup a JDK
    assert(sdk != null, "Setup a project JDK to run the sbt shell")

    val javaParameters: JavaParameters = new JavaParameters
    javaParameters.setJdk(sdk)
    javaParameters.configureByProject(project, 1, sdk)
    javaParameters.setWorkingDirectory(workingDir)
    javaParameters.setJarPath(launcher.getCanonicalPath)
    val debugConnection: Option[RemoteConnection] = if (sbtSettings.shellDebugMode) {
      val debuggerSettings = new GenericDebuggerRunnerSettings()
<<<<<<< HEAD
      debuggerSettings.setLocal(false) // FIXME when false, server listens on 0.0.0.0 (bad!). but when true, connect fails.
=======
      debuggerSettings.setLocal(false)
>>>>>>> f54f0f89
      // this will actually patch the javaParameters as a side effect
      val rc = DebuggerManagerImpl.createDebugParameters(javaParameters, debuggerSettings, true)
      val vmParams = javaParameters.getVMParametersList
      vmParams.getParameters.asScala
        .find(_.contains("address="))
        .foreach { param =>
          // if the address is a port only, patch it with the localhost prefix for security reasons
          val patchedAddress = param.replaceAll("address=\\d+,", s"address=${DebuggerManagerImpl.LOCALHOST_ADDRESS_FALLBACK}:${rc.getAddress},")
          vmParams.replaceOrPrepend(param, patchedAddress)
        }

      Option(rc)
    } else None

    val vmParams = javaParameters.getVMParametersList

    vmParams.add("-server")
    vmParams.addAll(SbtOpts.loadFrom(workingDir).asJava)
    vmParams.addAll(sbtSettings.vmOptions.asJava)
    vmParams.add(s"-Didea.runid=$runid")

    val commandLine: GeneralCommandLine = javaParameters.toCommandLine

    if (autoPluginsSupported) {
      val sbtMajorVersion = SbtUtil.binaryVersion(projectSbtVersion)
      val globalPluginsDir = SbtUtil.globalPluginsDirectory(sbtMajorVersion)

      // evil side effect! writes injected plugin settings to user's global sbt config
      injectSettings(runid, injectedPlugins(sbtMajorVersion), globalPluginsDir)
      // we have our plugins in there, load custom shell
      commandLine.addParameter("idea-shell")
    }

    val pty = createPtyCommandLine(commandLine)
    val cpty = new ColoredProcessHandler(pty)

    (cpty, debugConnection)
  }

  private def getSbtSettings(dir: String) = SbtExternalSystemManager.executionSettingsFor(project, dir)

  private def launcherJar(sbtSettings: SbtExecutionSettings): File =
    sbtSettings.customLauncher.getOrElse(SbtProjectResolver.getDefaultLauncher)

  /**
    * Because the regular GeneralCommandLine process doesn't mesh well with JLine on Windows, use a
    * Pseudo-Terminal based command line
    * @param commandLine commandLine to copy from
    * @return
    */
  private def createPtyCommandLine(commandLine: GeneralCommandLine) = {
    val pty = new PtyCommandLine()
    pty.withExePath(commandLine.getExePath)
    pty.withWorkDirectory(commandLine.getWorkDirectory)
    pty.withEnvironment(commandLine.getEnvironment)
    pty.withParameters(commandLine.getParametersList.getList)
    pty.withParentEnvironmentType(commandLine.getParentEnvironmentType)

    pty
  }

  /** Request an sbt shell process instance. It will be started if necessary.
    * The process handler should only be used to access the running process!
    * SbtProcessManager is solely responsible for handling the running state.
    */
  private[shell] def acquireShellProcessHandler: ColoredProcessHandler = processData.synchronized {
    processData match {
      case Some(ProcessData(handler, _)) if handler.getProcess.isAlive =>
        handler
      case _ =>
        updateProcessData().processHandler
    }
  }

  /**
    * Inject custom settings or plugins into an sbt directory.
    * This seems to be the most straightforward way to add our own sbt settings
    */
  private def injectSettings(runid: String, settings: Seq[String], dir: File): Unit = {
    val header =
      """// Generated by IntelliJ-IDEA Scala plugin.
        |// Add settings when starting sbt from IDEA.
        |// Manual changes to this file will be lost.
      """.stripMargin.trim
    val settingsString = settings.mkString("scala.collection.Seq(\n",",\n","\n)")

    // any idea-specific settings should be added conditional on sbt being started from idea
    val conditionalSettings =
      s"""if (java.lang.System.getProperty("idea.runid", "false") == "$runid") $settingsString else scala.collection.Seq.empty"""

    val content = header + "\n" + conditionalSettings

    val file = new File(dir, "idea.sbt")

    try {
      FileUtil.writeToFile(file, content)
    } catch {
      case x : IOException =>
        log.error(s"unable to write ${file.getPath} which is required for sbt shell support", x)
    }
  }

  private def updateProcessData(): ProcessData = {
    val (handler, debugConnection) = createShellProcessHandler()

    val title = project.getName
    val runner = new SbtShellRunner(project, title, debugConnection)

    val pd = ProcessData(handler, runner)

    processData.synchronized { processData = Option(pd) }
    pd.runner.initAndRun()
    pd
  }

  /** Supply a PrintWriter that writes to the current process. */
  def usingWriter[T](f: PrintWriter => T): T = {
    val writer = new PrintWriter(new OutputStreamWriter(acquireShellProcessHandler.getProcessInput))
    f(writer)
  }

  /** Creates the SbtShellRunner view, and focuses it if requested. */
  def acquireShellRunner: SbtShellRunner = processData.synchronized {

    val theRunner = processData match {
      case Some(ProcessData(_, runner)) if runner.getConsoleView.isRunning =>
        runner
      case _ =>
        updateProcessData().runner
    }

    theRunner
  }

  def restartProcess(): Unit = processData.synchronized {
    destroyProcess()
    updateProcessData()
  }

  def destroyProcess(): Unit = processData.synchronized {
    processData match {
      case Some(ProcessData(handler, runner)) =>
        Disposer.dispose(runner)
        handler.destroyProcess()
        processData = None
      case None => // nothing to do
    }
  }

  override def projectClosed(): Unit = {
    destroyProcess()
  }
}

object SbtProcessManager {
  def forProject(project: Project): SbtProcessManager = project.getComponent(classOf[SbtProcessManager])

  private case class ProcessData(processHandler: ColoredProcessHandler,
                                 runner: SbtShellRunner)
}<|MERGE_RESOLUTION|>--- conflicted
+++ resolved
@@ -80,13 +80,10 @@
     javaParameters.configureByProject(project, 1, sdk)
     javaParameters.setWorkingDirectory(workingDir)
     javaParameters.setJarPath(launcher.getCanonicalPath)
+
     val debugConnection: Option[RemoteConnection] = if (sbtSettings.shellDebugMode) {
       val debuggerSettings = new GenericDebuggerRunnerSettings()
-<<<<<<< HEAD
-      debuggerSettings.setLocal(false) // FIXME when false, server listens on 0.0.0.0 (bad!). but when true, connect fails.
-=======
       debuggerSettings.setLocal(false)
->>>>>>> f54f0f89
       // this will actually patch the javaParameters as a side effect
       val rc = DebuggerManagerImpl.createDebugParameters(javaParameters, debuggerSettings, true)
       val vmParams = javaParameters.getVMParametersList
@@ -102,7 +99,6 @@
     } else None
 
     val vmParams = javaParameters.getVMParametersList
-
     vmParams.add("-server")
     vmParams.addAll(SbtOpts.loadFrom(workingDir).asJava)
     vmParams.addAll(sbtSettings.vmOptions.asJava)
