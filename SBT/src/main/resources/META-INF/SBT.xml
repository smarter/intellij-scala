<?xml version="1.0" encoding="iso-8859-1"?>

<idea-plugin version="2">

    <application-components>
        <component>
            <implementation-class>org.jetbrains.sbt.settings.SbtApplicationSettings</implementation-class>
        </component>
    </application-components>

    <project-components>
        <component>
            <implementation-class>org.jetbrains.sbt.language.SbtProjectComponent</implementation-class>
        </component>
        <component>
            <implementation-class>org.jetbrains.sbt.project.SbtImportNotifier</implementation-class>
        </component>
    </project-components>

    <extensionPoints>
        <extensionPoint name="sbtOptionsProvider" interface="org.jetbrains.sbt.project.SbtOptionsProvider"/>
    </extensionPoints>

    <extensions defaultExtensionNs="com.intellij">
        <fileTypeFactory implementation="org.jetbrains.sbt.language.SbtFileTypeFactory"/>
        <annotator language="Scala" implementationClass="org.jetbrains.sbt.language.SbtAnnotator" />

        <externalSystemManager implementation="org.jetbrains.sbt.project.SbtExternalSystemManager"/>
        <externalProjectDataService implementation="org.jetbrains.sbt.project.data.SbtFacetDataService"/>
        <externalProjectDataService implementation="org.jetbrains.sbt.project.data.SbtProjectDataService"/>

        <projectService serviceImplementation="org.jetbrains.sbt.project.settings.SbtSettings"/>
        <projectService serviceImplementation="org.jetbrains.sbt.project.settings.SbtLocalSettings"/>
<<<<<<< HEAD
        <projectService serviceImplementation="org.jetbrains.sbt.settings.SbtProjectSettings"/>

=======
        <!--<projectService serviceImplementation="org.jetbrains.sbt.settings.SbtImportNotifier"/>-->
        
>>>>>>> 6a181495
        <projectImportProvider implementation="org.jetbrains.sbt.project.SbtProjectImportProvider"/>
        <projectImportBuilder implementation="org.jetbrains.sbt.project.SbtProjectImportBuilder"/>

        <projectOpenProcessor implementation="org.jetbrains.sbt.project.SbtProjectOpenProcessor"/>

        <moduleType id="SBT_MODULE" implementationClass="org.jetbrains.sbt.project.module.SbtModuleType"/>
        <moduleConfigurationEditorProvider implementation="org.jetbrains.sbt.project.module.SbtModuleEditorProvider"/>

        <applicationConfigurable instance="org.jetbrains.sbt.settings.SbtConfigurable"/>
        
<<<<<<< HEAD
        <!--<projectConfigurable instance="org.jetbrains.sbt.settings.SbtExternalSystemConfigurable"/>-->
        
        <moduleConfigurationEditorProvider
                implementation="org.jetbrains.sbt.settings.moduleConfig.SbtModuleEditorProvider"/>
=======
        <projectConfigurable instance="org.jetbrains.sbt.project.settings.SbtExternalSystemConfigurable"/>
>>>>>>> 6a181495

        <toolWindow id="SBT" anchor="right" icon="/sbt.png"
                    factoryClass="org.jetbrains.sbt.project.ScalaToolWindowFactory"
                    conditionClass="org.jetbrains.sbt.project.ScalaToolWindowFactoryCondition"/>
    </extensions>

    <extensions defaultExtensionNs="org.intellij.scala">
        <scalaFileFactory implementation="org.jetbrains.sbt.language.SbtFileFactory" />
    </extensions>

</idea-plugin><|MERGE_RESOLUTION|>--- conflicted
+++ resolved
@@ -31,13 +31,8 @@
 
         <projectService serviceImplementation="org.jetbrains.sbt.project.settings.SbtSettings"/>
         <projectService serviceImplementation="org.jetbrains.sbt.project.settings.SbtLocalSettings"/>
-<<<<<<< HEAD
-        <projectService serviceImplementation="org.jetbrains.sbt.settings.SbtProjectSettings"/>
-
-=======
         <!--<projectService serviceImplementation="org.jetbrains.sbt.settings.SbtImportNotifier"/>-->
         
->>>>>>> 6a181495
         <projectImportProvider implementation="org.jetbrains.sbt.project.SbtProjectImportProvider"/>
         <projectImportBuilder implementation="org.jetbrains.sbt.project.SbtProjectImportBuilder"/>
 
@@ -48,14 +43,7 @@
 
         <applicationConfigurable instance="org.jetbrains.sbt.settings.SbtConfigurable"/>
         
-<<<<<<< HEAD
-        <!--<projectConfigurable instance="org.jetbrains.sbt.settings.SbtExternalSystemConfigurable"/>-->
-        
-        <moduleConfigurationEditorProvider
-                implementation="org.jetbrains.sbt.settings.moduleConfig.SbtModuleEditorProvider"/>
-=======
         <projectConfigurable instance="org.jetbrains.sbt.project.settings.SbtExternalSystemConfigurable"/>
->>>>>>> 6a181495
 
         <toolWindow id="SBT" anchor="right" icon="/sbt.png"
                     factoryClass="org.jetbrains.sbt.project.ScalaToolWindowFactory"
