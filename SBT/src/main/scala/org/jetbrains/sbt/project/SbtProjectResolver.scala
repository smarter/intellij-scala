--- conflicted
+++ resolved
@@ -154,41 +154,22 @@
   // TODO Show warnings about excluded roots when IDEA-123007 will be implemented
   // in the External System (UI interaction API for external system project resolver).
   private def createContentRoot(project: Project): ContentRootNode = {
-<<<<<<< HEAD
-    val productionSources = relevantRootPathsIn(project, "compile")(_.sources)
-    val productionResources = relevantRootPathsIn(project, "compile")(_.resources)
-    val testSources = relevantRootPathsIn(project, "test")(_.sources)
-    val testResources = relevantRootPathsIn(project, "test")(_.resources)
-
-    val commonRoot = {
-      val allRoots = productionSources ++ productionResources ++ testSources ++ testResources :+ project.base
-=======
     val productionSources = validRootPathsIn(project, "compile")(_.sources)
     val productionResources = validRootPathsIn(project, "compile")(_.resources)
     val testSources = validRootPathsIn(project, "test")(_.sources)
     val testResources = validRootPathsIn(project, "test")(_.resources)
->>>>>>> 1bad6866
 
     val result = new ContentRootNode(project.base.path)
 
-<<<<<<< HEAD
-    result.storePaths(ExternalSystemSourceType.SOURCE, productionSources.map(_.path))
-    result.storePaths(ExternalSystemSourceType.RESOURCE, productionResources.map(_.path))
-=======
     result.storePaths(ExternalSystemSourceType.SOURCE, productionSources)
     result.storePaths(ExternalSystemSourceType.RESOURCE, productionResources)
->>>>>>> 1bad6866
 
     result.storePaths(ExternalSystemSourceType.TEST, testSources)
     result.storePaths(ExternalSystemSourceType.TEST_RESOURCE, testResources)
 
-<<<<<<< HEAD
-    result.storePaths(ExternalSystemSourceType.EXCLUDED, excludedDirectoriesIn(project).map(_.path))
-=======
     if(canExcludeTargetIn(project)) {
       result.storePath(ExternalSystemSourceType.EXCLUDED, project.target.path)
     }
->>>>>>> 1bad6866
 
     result
   }
@@ -208,38 +189,13 @@
     relevantDirectories.forall(_.isOutsideOf(project.target))
   }
 
-  private def excludedDirectoriesIn(project: Project): Seq[File] = {
-    canExcludeTargetIn(project).seq(project.target) :+
-            project.base / "project" / "target" :+
-            project.base / "project" / "project" / "target"
-  }
-
-  // We cannot always exclude the whole ./target/ directory because of
-  // the generated sources, so we resort to an heuristics.
-  private def canExcludeTargetIn(project: Project): Boolean = {
-    val managedDirectories = project.configurations
-            .flatMap(configuration => configuration.sources ++ configuration.resources)
-            .filter(_.managed)
-            .map(_.file)
-
-    val defaultNames = Set("main", "test")
-
-    val relevantDirectories = managedDirectories.filter(file => file.exists || !defaultNames.contains(file.getName))
-
-    relevantDirectories.forall(_.isOutsideOf(project.target))
-  }
-
   private def createBuildModule(project: Project, moduleFilesDirectory: File): ModuleNode = {
     val id = project.id + Sbt.BuildModuleSuffix
     val name = project.name + Sbt.BuildModuleSuffix
     val buildRoot = project.base / Sbt.ProjectDirectory
 
-<<<<<<< HEAD
-    val result = new ModuleNode(SbtModuleType.instance.getId, id, name, moduleFilesDirectory.path, path)
-=======
     // TODO use both ID and Name when related flaws in the External System will be fixed
     val result = new ModuleNode(SbtModuleType.instance.getId, id, id, moduleFilesDirectory.path, buildRoot.path)
->>>>>>> 1bad6866
 
     result.setInheritProjectCompileOutputPath(false)
     result.setCompileOutputPath(ExternalSystemSourceType.SOURCE, (buildRoot / Sbt.TargetDirectory / "idea-classes").path)
