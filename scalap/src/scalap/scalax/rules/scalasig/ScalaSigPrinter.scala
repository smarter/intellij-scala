--- conflicted
+++ resolved
@@ -459,18 +459,12 @@
   // TODO char, float, etc.
   def valueToString(value: Any): String = value match {
     case t: Type => "classOf[%s]" format toString(t)
-<<<<<<< HEAD
-    // TODO string, char, float, etc.
-    case arr: Array[_] => if (arr.nonEmpty)
-      "Array(" + arr.tail.foldLeft(arr.head.toString){case (curr, acc) => acc + "," + curr} + ")" else "Array()"
-=======
     case s: String =>
       if (s.contains("\n") || s.contains("\r")) {
         "\"\"\"" + s + "\"\"\""
       } else "\"" +  StringEscapeUtils.escapeJava(s) + "\""
     case arr: Array[_] =>
       arr.map(valueToString).mkString("Array(", ", ", ")")
->>>>>>> 0c6ac0ae
     case _ => value.toString
   }
 
