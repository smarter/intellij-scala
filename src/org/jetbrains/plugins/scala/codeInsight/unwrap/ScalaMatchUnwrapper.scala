--- conflicted
+++ resolved
@@ -21,11 +21,7 @@
     context.delete(m)
   } {}
 
-<<<<<<< HEAD
-  override def collectAffectedElements(e: PsiElement, toExtract: util.List[PsiElement]): PsiElement = forCaseClauseInMatch[PsiElement](e) { (cl, m) =>
-=======
   override def collectAffectedElements(e: PsiElement, toExtract: util.List[PsiElement]): PsiElement = forCaseClauseInMatch[PsiElement](e) { (_, m) =>
->>>>>>> b4fb9984
     super.collectAffectedElements(e, toExtract)
     m
   }(e)
