--- conflicted
+++ resolved
@@ -19,11 +19,7 @@
  */
 
 class ToggleTypeAnnotation extends PsiElementBaseIntentionAction {
-<<<<<<< HEAD
-  def getFamilyName: String = ScalaBundle.message("intention.type.annotation.toggle.family")
-=======
   def getFamilyName: String = ToggleTypeAnnotation.FamilyName
->>>>>>> b4fb9984
 
   def isAvailable(project: Project, editor: Editor, element: PsiElement): Boolean = {
     if (element == null || !IntentionAvailabilityChecker.checkIntention(this, element)) {
