package org.jetbrains.plugins.scala.lang.transformation
package calls

<<<<<<< HEAD
=======
import com.intellij.openapi.project.Project
>>>>>>> b4fb9984
import com.intellij.psi.PsiElement
import org.jetbrains.plugins.scala.extensions.{&&, Parent, ReferenceTarget}
import org.jetbrains.plugins.scala.lang.psi.api.base.ScFieldId
import org.jetbrains.plugins.scala.lang.psi.api.base.patterns.ScReferencePattern
import org.jetbrains.plugins.scala.lang.psi.api.expr.ScAssignStmt
import org.jetbrains.plugins.scala.lang.psi.api.statements.ScVariable
import org.jetbrains.plugins.scala.lang.psi.api.toplevel.templates.ScTemplateBody
import org.jetbrains.plugins.scala.lang.psi.impl.ScalaCode._

/**
  * @author Pavel Fatin
  */
<<<<<<< HEAD
object ExpandSetterCall extends AbstractTransformer {
  def transformation: PartialFunction[PsiElement, Unit] = {
=======
class ExpandSetterCall extends AbstractTransformer {
  def transformation(implicit project: Project): PartialFunction[PsiElement, Unit] = {
>>>>>>> b4fb9984
    case e @ ScAssignStmt(l @ ReferenceTarget((_: ScReferencePattern | _: ScFieldId) &&
      Parent(Parent((v: ScVariable) && Parent(_: ScTemplateBody)))), r)
      if !v.getModifierList.accessModifier.exists(it => it.isPrivate && it.isThis)=>

      e.replace(code"${l.text + "_="}($r)")
  }
}<|MERGE_RESOLUTION|>--- conflicted
+++ resolved
@@ -1,10 +1,7 @@
 package org.jetbrains.plugins.scala.lang.transformation
 package calls
 
-<<<<<<< HEAD
-=======
 import com.intellij.openapi.project.Project
->>>>>>> b4fb9984
 import com.intellij.psi.PsiElement
 import org.jetbrains.plugins.scala.extensions.{&&, Parent, ReferenceTarget}
 import org.jetbrains.plugins.scala.lang.psi.api.base.ScFieldId
@@ -17,13 +14,8 @@
 /**
   * @author Pavel Fatin
   */
-<<<<<<< HEAD
-object ExpandSetterCall extends AbstractTransformer {
-  def transformation: PartialFunction[PsiElement, Unit] = {
-=======
 class ExpandSetterCall extends AbstractTransformer {
   def transformation(implicit project: Project): PartialFunction[PsiElement, Unit] = {
->>>>>>> b4fb9984
     case e @ ScAssignStmt(l @ ReferenceTarget((_: ScReferencePattern | _: ScFieldId) &&
       Parent(Parent((v: ScVariable) && Parent(_: ScTemplateBody)))), r)
       if !v.getModifierList.accessModifier.exists(it => it.isPrivate && it.isThis)=>
