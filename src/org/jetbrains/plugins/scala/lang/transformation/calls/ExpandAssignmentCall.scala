--- conflicted
+++ resolved
@@ -1,10 +1,7 @@
 package org.jetbrains.plugins.scala.lang.transformation
 package calls
 
-<<<<<<< HEAD
-=======
 import com.intellij.openapi.project.Project
->>>>>>> b4fb9984
 import com.intellij.psi.PsiElement
 import org.jetbrains.plugins.scala.extensions.{ElementName, ReferenceTarget}
 import org.jetbrains.plugins.scala.lang.psi.api.expr.ScInfixExpr
@@ -13,13 +10,8 @@
 /**
   * @author Pavel Fatin
   */
-<<<<<<< HEAD
-object ExpandAssignmentCall extends AbstractTransformer {
-  def transformation: PartialFunction[PsiElement, Unit] = {
-=======
 class ExpandAssignmentCall extends AbstractTransformer {
   def transformation(implicit project: Project): PartialFunction[PsiElement, Unit] = {
->>>>>>> b4fb9984
     case e @ ScInfixExpr(l, o @ ReferenceTarget(ElementName(name)), r) if o.text == name + "=" =>
       val (a, b) = if (name.endsWith(":")) (r, l) else (l, r)
       e.replace(code"$l = $a $name $b")
