package org.jetbrains.plugins.scala
package lang
package findUsages

import com.intellij.psi.PsiElement
import com.intellij.psi.util.PsiTreeUtil.isAncestor
import com.intellij.usages.impl.rules.UsageType._
import com.intellij.usages.impl.rules.{UsageType, UsageTypeProviderEx}
import com.intellij.usages.{PsiElementUsageTarget, UsageTarget}
import org.jetbrains.plugins.scala.extensions._
import org.jetbrains.plugins.scala.lang.psi.ScalaPsiUtil.{MethodValue, getParentOfType}
import org.jetbrains.plugins.scala.lang.psi.api.base.patterns._
import org.jetbrains.plugins.scala.lang.psi.api.base.types.{ScSelfTypeElement, ScTypeArgs, ScTypeElement}
import org.jetbrains.plugins.scala.lang.psi.api.base.{ScAccessModifier, ScReferenceElement}
import org.jetbrains.plugins.scala.lang.psi.api.expr._
import org.jetbrains.plugins.scala.lang.psi.api.statements._
import org.jetbrains.plugins.scala.lang.psi.api.statements.params.{ScClassParameter, ScParameter, ScTypeParam}
import org.jetbrains.plugins.scala.lang.psi.api.toplevel.imports.ScImportExpr
import org.jetbrains.plugins.scala.lang.psi.api.toplevel.templates.{ScTemplateBody, ScTemplateParents}
import org.jetbrains.plugins.scala.lang.psi.api.toplevel.typedef.ScTemplateDefinition
import org.jetbrains.plugins.scala.lang.psi.api.toplevel.{ScEarlyDefinitions, ScPackaging}
import org.jetbrains.plugins.scala.lang.psi.impl.expr.ScInterpolatedStringPartReference
import org.jetbrains.plugins.scala.lang.resolve.ScalaResolveResult

import scala.language.implicitConversions

final class ScalaUsageTypeProvider extends UsageTypeProviderEx {

  import ScalaUsageTypeProvider._

  def getUsageType(element: PsiElement): UsageType =
    getUsageType(element, UsageTarget.EMPTY_ARRAY)

<<<<<<< HEAD
    def isSomeAncestor(parent: Option[PsiElement]): Boolean = parent.exists(PsiTreeUtil.isAncestor(_, element, false))

    def typeArgsUsageType(ta: ScTypeArgs) = ta match {
      case ChildOf(ScGenericCall(ref: ScReferenceExpression, Seq(_))) =>
        ref.refName match {
          case "isInstanceOf" => CLASS_INSTANCE_OF
          case "asInstanceOf" => CLASS_CAST_TO
          case "classOf" => CLASS_CLASS_OBJECT_ACCESS
          case _ => TYPE_PARAMETER
        }
      case _ => TYPE_PARAMETER
    }

    def templateParentsUsageType(tp: ScTemplateParents) = {
      ScalaPsiUtil.getParentOfType(tp, classOf[ScTemplateDefinition], classOf[ScAnnotation]) match {
        case newTd: ScNewTemplateDefinition =>
          if (newTd.extendsBlock.isAnonymousClass) Some(CLASS_ANONYMOUS_NEW_OPERATOR)
          else Some(CLASS_NEW_OPERATOR)
        case _: ScTemplateDefinition => Some(CLASS_EXTENDS_IMPLEMENTS_LIST)
        case _ => None
      }
    }

    def refExprUsage(ref: ScReferenceExpression) = {
      val rr = ref.bind().map(srr => srr.innerResolveResult.getOrElse(srr))

      rr match {
        case Some(ScalaResolveResult(fun: ScFunction, _)) if fun.name == "apply" && ref.refName != "apply" => Some(methodApply)
        case Some(ScalaResolveResult(fun: ScFunctionDefinition, _)) if isAncestor(fun) => Some(RECURSION)
        case _ => None
      }
    }

    def forType(te: ScTypeElement): Option[UsageType] = {
      te.getParent match {
        case f: ScFunction if f.returnTypeElement.contains(te) => Some(CLASS_METHOD_RETURN_TYPE)
        case v: ScValue if v.typeElement.contains(te) => Some(if (v.isLocal) CLASS_LOCAL_VAR_DECLARATION else CLASS_FIELD_DECLARATION)
        case v: ScVariable if v.typeElement.contains(te) => Some(if (v.isLocal) CLASS_LOCAL_VAR_DECLARATION else CLASS_FIELD_DECLARATION)
        case cp: ScClassParameter if cp.isEffectiveVal && cp.typeElement.contains(te) => Some(CLASS_FIELD_DECLARATION)
        case ts: ScTypedStmt if ts.typeElement.contains(te) => Some(typedStatement)
        case _: ScSelfTypeElement => Some(selfType)
        case _: ScTypeAliasDeclaration | _: ScTypeParam => Some(typeBound)
        case _: ScTypeAliasDefinition => Some(typeAlias)
        case _ => None
      }
    }

    def forPattern(pattern: ScPattern): Option[UsageType] = {
      PsiTreeUtil.getParentOfType(pattern, classOf[ScCatchBlock]) match {
        case null =>
        case ScCatchBlock(clauses) if clauses.caseClauses.flatMap(_.pattern).exists(isAncestor) => return Some(CLASS_CATCH_CLAUSE_PARAMETER_DECLARATION)
        case _ =>
      }
      pattern match {
        case ScTypedPattern(te) if isAncestor(te) => Some(classTypedPattern)
        case _: ScConstructorPattern | _: ScInfixPattern => Some(extractor)
        case _ => None
      }
    }

    def usageType(parent: PsiElement): Option[UsageType] = {
      parent match {
        case _: ScImportExpr => Some(CLASS_IMPORT)
        case ta: ScTypeArgs => Some(typeArgsUsageType(ta))
        case tp: ScTemplateParents => templateParentsUsageType(tp)
        case param: ScParameter if isAncestor(param) => Some(CLASS_METHOD_PARAMETER_DECLARATION)
        case p: ScPattern => forPattern(p)
        case te: ScTypeElement => forType(te)
        case _: ScInterpolatedStringPartReference => Some(prefixInterpolatedString)
        case ref: ScReferenceExpression => refExprUsage(ref)
        case a: ScAnnotationExpr if isSomeAncestor(a.constr.reference) => Some(ANNOTATION)
        case t: ScThisReference if isSomeAncestor(t.reference) => Some(thisReference)
        case s: ScSuperReference if isSomeAncestor(s.reference) => Some(DELEGATE_TO_SUPER)
        case _: ScAccessModifier => Some(accessModifier)
        case p: ScPackaging if isSomeAncestor(p.reference) => Some(packageClause)
        case assign: ScAssignStmt if isAncestor(assign.getLExpression) =>
          if (assign.isNamedParameter) Some(namedParameter)
          else Some(WRITE)
        case MethodValue(_) => Some(functionExpression)
        case _: ScBlock | _: ScTemplateBody | _: ScEarlyDefinitions => Some(READ)
        case si: ScSelfInvocation if !isAncestor(si.args.orNull) => Some(secondaryConstructor)
        case _ => None
      }
    }

    if (element.containingScalaFile.isDefined) {

      /** Classify an element found by [[org.jetbrains.plugins.scala.findUsages.parameters.ConstructorParamsInConstructorPatternSearcher]] */
=======
  // TODO more of these, including Scala specific: case class/object, pattern match, type ascription, ...
  def getUsageType(element: PsiElement, targets: Array[UsageTarget]): UsageType =
    element.containingScalaFile.flatMap { _ =>
>>>>>>> 54151f15
      (element, targets) match {
        case (referenceElement: ScReferenceElement, Array(only: PsiElementUsageTarget))
          if isConstructorPatternReference(referenceElement) && !referenceElement.isReferenceTo(only.getElement) =>
          Some(parameterInPattern)
        case _ =>
          element.withParentsInFile
            .flatMap(usageType)
            .headOption
      }
    }.orNull
}

object ScalaUsageTypeProvider {

  def referenceExpressionUsageType(expression: ScReferenceExpression): UsageType = {
    def resolvedElement(result: ScalaResolveResult) =
      result.innerResolveResult
        .getOrElse(result).element

    import ScFunction.Name.Apply
    expression.bind()
      .map(resolvedElement)
      .collect {
        case function: ScFunction if function.name == Apply && expression.refName != Apply => methodApply
        case definition: ScFunctionDefinition if isAncestor(definition, expression, false) => RECURSION
      }.orNull
  }

  implicit def stringToUsageType(name: String): UsageType = new UsageType(name)

  val extractor: UsageType = "Extractor"
  val classTypedPattern: UsageType = "Typed Pattern"
  val typedStatement: UsageType = "Typed Statement"
  val methodApply: UsageType = "Method `apply`"
  val thisReference: UsageType = "This Reference"
  val accessModifier: UsageType = "Access Modifier"
  val packageClause: UsageType = "Package Clause"
  val functionExpression: UsageType = "Function expression"
  val namedParameter: UsageType = "Named parameter"
  val prefixInterpolatedString: UsageType = "Interpolated string prefix"
  val parameterInPattern: UsageType = "Parameter in pattern"
  val selfType: UsageType = "Self type"
  val typeBound: UsageType = "Type bound"
  val typeAlias: UsageType = "Type alias"
  val secondaryConstructor: UsageType = "Secondary constructor"
<<<<<<< HEAD
=======

  private def usageType(element: PsiElement): Option[UsageType] =
    Option(nullableUsageType(element))

  private def isConstructorPatternReference(element: ScReferenceElement): Boolean = element.resolve() match {
    case pattern: ScBindingPattern => getParentOfType(pattern, classOf[ScConstructorPattern], classOf[ScInfixPattern]) != null
    case _ => false
  }

  private[this] def nullableUsageType(element: PsiElement): UsageType = {
    def isAppropriate(parent: PsiElement): Boolean = isAncestor(parent, element, false)

    def existsAppropriate(maybeParent: Option[PsiElement]): Boolean = maybeParent.exists(isAppropriate)

    element match {
      case _: ScImportExpr => CLASS_IMPORT
      case typeArgs: ScTypeArgs => typeArgsUsageType(typeArgs)
      case templateParents: ScTemplateParents => templateParentsUsageType(templateParents)
      case parameter: ScParameter if isAppropriate(parameter) => CLASS_METHOD_PARAMETER_DECLARATION
      case pattern: ScPattern => forPattern(pattern)
      case typeElement: ScTypeElement => typeUsageType(typeElement)
      case _: ScInterpolatedStringPartReference => prefixInterpolatedString
      case expression: ScReferenceExpression => referenceExpressionUsageType(expression)
      case expression: ScAnnotationExpr if existsAppropriate(expression.constr.reference) => ANNOTATION
      case reference: ScThisReference if existsAppropriate(reference.reference) => thisReference
      case reference: ScSuperReference if existsAppropriate(reference.reference) => DELEGATE_TO_SUPER
      case _: ScAccessModifier => accessModifier
      case packaging: ScPackaging if existsAppropriate(packaging.reference) => packageClause
      case assignment: ScAssignStmt if isAppropriate(assignment.getLExpression) =>
        if (assignment.isNamedParameter) namedParameter else WRITE
      case MethodValue(_) => functionExpression
      case _: ScBlock | _: ScTemplateBody | _: ScEarlyDefinitions => READ
      case invocation: ScSelfInvocation if !isAppropriate(invocation.args.orNull) => secondaryConstructor
      case _ => null
    }
  }

  private[this] def typeArgsUsageType(typeArguments: ScTypeArgs): UsageType =
    Option(typeArguments.getParent).collect {
      case ScGenericCall(reference: ScReferenceExpression, Seq(_)) => reference.refName
    }.collect {
      case "isInstanceOf" => CLASS_INSTANCE_OF
      case "asInstanceOf" => CLASS_CAST_TO
      case "classOf" => CLASS_CLASS_OBJECT_ACCESS
    }.getOrElse(TYPE_PARAMETER)

  private[this] def templateParentsUsageType(tp: ScTemplateParents): UsageType =
    getParentOfType(tp, classOf[ScTemplateDefinition], classOf[ScAnnotation]) match {
      case templateDefinition: ScNewTemplateDefinition =>
        if (templateDefinition.extendsBlock.isAnonymousClass) CLASS_ANONYMOUS_NEW_OPERATOR else CLASS_NEW_OPERATOR
      case _: ScTemplateDefinition => CLASS_EXTENDS_IMPLEMENTS_LIST
      case _ => null
    }

  private[this] def forPattern(pattern: ScPattern): UsageType =
    Option(getParentOfType(pattern, classOf[ScCatchBlock]))
      .collect {
        case ScCatchBlock(clauses) => clauses
      }
      .filter(_.caseClauses.flatMap(_.pattern).exists(isAncestor(_, pattern, false)))
      .map(_ => CLASS_CATCH_CLAUSE_PARAMETER_DECLARATION)
      .getOrElse {
        pattern match {
          case ScTypedPattern(typeElement) if isAncestor(typeElement, pattern, false) => classTypedPattern
          case _: ScConstructorPattern | _: ScInfixPattern => extractor
          case _ => null
        }
      }

  private[this] def typeUsageType(typeElement: ScTypeElement): UsageType = {
    def isAppropriate(maybeTypeElement: Option[ScTypeElement]) = maybeTypeElement.contains(typeElement)

    typeElement.getParent match {
      case function: ScFunction if isAppropriate(function.returnTypeElement) =>
        CLASS_METHOD_RETURN_TYPE
      case valueOrVariable: ScValueOrVariable if isAppropriate(valueOrVariable.typeElement) =>
        if (valueOrVariable.isLocal) CLASS_LOCAL_VAR_DECLARATION else CLASS_FIELD_DECLARATION
      case classParameter: ScClassParameter if isAppropriate(classParameter.typeElement) && classParameter.isEffectiveVal =>
        CLASS_FIELD_DECLARATION
      case typedStmt: ScTypedStmt if isAppropriate(typedStmt.typeElement) =>
        typedStatement
      case _: ScSelfTypeElement => selfType
      case _: ScTypeAliasDeclaration | _: ScTypeParam => typeBound
      case _: ScTypeAliasDefinition => typeAlias
      case _ => null
    }
  }
>>>>>>> 54151f15
}<|MERGE_RESOLUTION|>--- conflicted
+++ resolved
@@ -31,100 +31,9 @@
   def getUsageType(element: PsiElement): UsageType =
     getUsageType(element, UsageTarget.EMPTY_ARRAY)
 
-<<<<<<< HEAD
-    def isSomeAncestor(parent: Option[PsiElement]): Boolean = parent.exists(PsiTreeUtil.isAncestor(_, element, false))
-
-    def typeArgsUsageType(ta: ScTypeArgs) = ta match {
-      case ChildOf(ScGenericCall(ref: ScReferenceExpression, Seq(_))) =>
-        ref.refName match {
-          case "isInstanceOf" => CLASS_INSTANCE_OF
-          case "asInstanceOf" => CLASS_CAST_TO
-          case "classOf" => CLASS_CLASS_OBJECT_ACCESS
-          case _ => TYPE_PARAMETER
-        }
-      case _ => TYPE_PARAMETER
-    }
-
-    def templateParentsUsageType(tp: ScTemplateParents) = {
-      ScalaPsiUtil.getParentOfType(tp, classOf[ScTemplateDefinition], classOf[ScAnnotation]) match {
-        case newTd: ScNewTemplateDefinition =>
-          if (newTd.extendsBlock.isAnonymousClass) Some(CLASS_ANONYMOUS_NEW_OPERATOR)
-          else Some(CLASS_NEW_OPERATOR)
-        case _: ScTemplateDefinition => Some(CLASS_EXTENDS_IMPLEMENTS_LIST)
-        case _ => None
-      }
-    }
-
-    def refExprUsage(ref: ScReferenceExpression) = {
-      val rr = ref.bind().map(srr => srr.innerResolveResult.getOrElse(srr))
-
-      rr match {
-        case Some(ScalaResolveResult(fun: ScFunction, _)) if fun.name == "apply" && ref.refName != "apply" => Some(methodApply)
-        case Some(ScalaResolveResult(fun: ScFunctionDefinition, _)) if isAncestor(fun) => Some(RECURSION)
-        case _ => None
-      }
-    }
-
-    def forType(te: ScTypeElement): Option[UsageType] = {
-      te.getParent match {
-        case f: ScFunction if f.returnTypeElement.contains(te) => Some(CLASS_METHOD_RETURN_TYPE)
-        case v: ScValue if v.typeElement.contains(te) => Some(if (v.isLocal) CLASS_LOCAL_VAR_DECLARATION else CLASS_FIELD_DECLARATION)
-        case v: ScVariable if v.typeElement.contains(te) => Some(if (v.isLocal) CLASS_LOCAL_VAR_DECLARATION else CLASS_FIELD_DECLARATION)
-        case cp: ScClassParameter if cp.isEffectiveVal && cp.typeElement.contains(te) => Some(CLASS_FIELD_DECLARATION)
-        case ts: ScTypedStmt if ts.typeElement.contains(te) => Some(typedStatement)
-        case _: ScSelfTypeElement => Some(selfType)
-        case _: ScTypeAliasDeclaration | _: ScTypeParam => Some(typeBound)
-        case _: ScTypeAliasDefinition => Some(typeAlias)
-        case _ => None
-      }
-    }
-
-    def forPattern(pattern: ScPattern): Option[UsageType] = {
-      PsiTreeUtil.getParentOfType(pattern, classOf[ScCatchBlock]) match {
-        case null =>
-        case ScCatchBlock(clauses) if clauses.caseClauses.flatMap(_.pattern).exists(isAncestor) => return Some(CLASS_CATCH_CLAUSE_PARAMETER_DECLARATION)
-        case _ =>
-      }
-      pattern match {
-        case ScTypedPattern(te) if isAncestor(te) => Some(classTypedPattern)
-        case _: ScConstructorPattern | _: ScInfixPattern => Some(extractor)
-        case _ => None
-      }
-    }
-
-    def usageType(parent: PsiElement): Option[UsageType] = {
-      parent match {
-        case _: ScImportExpr => Some(CLASS_IMPORT)
-        case ta: ScTypeArgs => Some(typeArgsUsageType(ta))
-        case tp: ScTemplateParents => templateParentsUsageType(tp)
-        case param: ScParameter if isAncestor(param) => Some(CLASS_METHOD_PARAMETER_DECLARATION)
-        case p: ScPattern => forPattern(p)
-        case te: ScTypeElement => forType(te)
-        case _: ScInterpolatedStringPartReference => Some(prefixInterpolatedString)
-        case ref: ScReferenceExpression => refExprUsage(ref)
-        case a: ScAnnotationExpr if isSomeAncestor(a.constr.reference) => Some(ANNOTATION)
-        case t: ScThisReference if isSomeAncestor(t.reference) => Some(thisReference)
-        case s: ScSuperReference if isSomeAncestor(s.reference) => Some(DELEGATE_TO_SUPER)
-        case _: ScAccessModifier => Some(accessModifier)
-        case p: ScPackaging if isSomeAncestor(p.reference) => Some(packageClause)
-        case assign: ScAssignStmt if isAncestor(assign.getLExpression) =>
-          if (assign.isNamedParameter) Some(namedParameter)
-          else Some(WRITE)
-        case MethodValue(_) => Some(functionExpression)
-        case _: ScBlock | _: ScTemplateBody | _: ScEarlyDefinitions => Some(READ)
-        case si: ScSelfInvocation if !isAncestor(si.args.orNull) => Some(secondaryConstructor)
-        case _ => None
-      }
-    }
-
-    if (element.containingScalaFile.isDefined) {
-
-      /** Classify an element found by [[org.jetbrains.plugins.scala.findUsages.parameters.ConstructorParamsInConstructorPatternSearcher]] */
-=======
   // TODO more of these, including Scala specific: case class/object, pattern match, type ascription, ...
   def getUsageType(element: PsiElement, targets: Array[UsageTarget]): UsageType =
     element.containingScalaFile.flatMap { _ =>
->>>>>>> 54151f15
       (element, targets) match {
         case (referenceElement: ScReferenceElement, Array(only: PsiElementUsageTarget))
           if isConstructorPatternReference(referenceElement) && !referenceElement.isReferenceTo(only.getElement) =>
@@ -170,8 +79,6 @@
   val typeBound: UsageType = "Type bound"
   val typeAlias: UsageType = "Type alias"
   val secondaryConstructor: UsageType = "Secondary constructor"
-<<<<<<< HEAD
-=======
 
   private def usageType(element: PsiElement): Option[UsageType] =
     Option(nullableUsageType(element))
@@ -259,5 +166,4 @@
       case _ => null
     }
   }
->>>>>>> 54151f15
 }