--- conflicted
+++ resolved
@@ -10,11 +10,7 @@
 import com.intellij.openapi.diagnostic.Logger
 import com.intellij.openapi.editor.Editor
 import com.intellij.openapi.fileEditor.FileEditorManager
-<<<<<<< HEAD
-import com.intellij.openapi.project.Project
-=======
 import com.intellij.openapi.progress.ProcessCanceledException
->>>>>>> b4fb9984
 import com.intellij.openapi.roots.ProjectRootManager
 import com.intellij.openapi.util.Key
 import com.intellij.openapi.vfs.VirtualFileManager
@@ -55,12 +51,7 @@
     //    expandSerialized(e, sourceEditor, psiFile)
   }
 
-<<<<<<< HEAD
-
-  def expandMacroUnderCursor(expansion: ResolvedMacroExpansion)(implicit e: AnActionEvent): Project = {
-=======
   def expandMacroUnderCursor(expansion: ResolvedMacroExpansion)(implicit e: AnActionEvent) = {
->>>>>>> b4fb9984
     inWriteCommandAction(e.getProject) {
       try {
         applyExpansion(expansion)
@@ -72,11 +63,7 @@
     }
   }
 
-<<<<<<< HEAD
-  def expandAllMacroInCurrentFile(expansions: Seq[ResolvedMacroExpansion])(implicit e: AnActionEvent): Project = {
-=======
   def expandAllMacroInCurrentFile(expansions: Seq[ResolvedMacroExpansion])(implicit e: AnActionEvent) = {
->>>>>>> b4fb9984
     inWriteCommandAction(e.getProject) {
       applyExpansions(expansions.toList)
       e.getProject
@@ -86,15 +73,11 @@
   def findCandidatesInFile(file: ScalaFile): Seq[ScalaPsiElement] = {
     val buffer = scala.collection.mutable.ListBuffer[ScalaPsiElement]()
     val visitor = new ScalaRecursiveElementVisitor {
-      override def visitAnnotation(annotation: ScAnnotation): Unit = {
+      override def visitAnnotation(annotation: ScAnnotation) = {
         // TODO
       }
-<<<<<<< HEAD
-      override def visitMethodCallExpression(call: ScMethodCall): Unit = {
-=======
 
       override def visitMethodCallExpression(call: ScMethodCall) = {
->>>>>>> b4fb9984
         // TODO
       }
     }
@@ -119,29 +102,6 @@
     }
   }
 
-<<<<<<< HEAD
-  def reformatCode(psi: PsiElement): PsiElement = {
-    val res = CodeStyleManager.getInstance(psi.getProject).reformat(psi)
-    val tobeDeleted = new ArrayBuffer[PsiElement]
-    val v = new PsiElementVisitor {
-      override def visitElement(element: PsiElement): Unit = {
-        if (element.getNode.getElementType == ScalaTokenTypes.tSEMICOLON) {
-          val file = element.getContainingFile
-          val nextLeaf = file.findElementAt(element.getTextRange.getEndOffset)
-          if (nextLeaf.isInstanceOf[PsiWhiteSpace] && nextLeaf.getText.contains("\n")) {
-            tobeDeleted += element
-          }
-        }
-        element.acceptChildren(this)
-      }
-    }
-    v.visitElement(res)
-    tobeDeleted.foreach(_.delete())
-    res
-  }
-
-=======
->>>>>>> b4fb9984
   def applyExpansions(expansions: Seq[ResolvedMacroExpansion], triedResolving: Boolean = false)(implicit e: AnActionEvent): Unit = {
     expansions match {
       case x :: xs =>
@@ -160,35 +120,8 @@
     }
   }
 
-<<<<<<< HEAD
-  def expandAnnotation(place: ScAnnotation, expansion: MacroExpansion)(implicit e: AnActionEvent): Unit = {
-    // we can only macro-annotate scala code
-    place.getParent.getParent match {
-      case holder: ScAnnotationsHolder =>
-        val body = expansion.body
-        val newPsi = ScalaPsiElementFactory.createBlockExpressionWithoutBracesFromText(body, PsiManager.getInstance(e.getProject))
-        reformatCode(newPsi)
-        newPsi.firstChild match {
-          case Some(block: ScBlock) => // insert content of block expression(annotation can generate >1 expression)
-            val children = block.getChildren
-            block.children.find(_.isInstanceOf[ScalaPsiElement]).foreach(p => p.putCopyableUserData(MacroExpandAction.EXPANDED_KEY, holder.getText))
-            holder.getParent.addRangeAfter(children.tail.head, children.dropRight(1).last, holder)
-            holder.delete()
-          case Some(psi: PsiElement) => // defns/method bodies/etc...
-            val result = holder.replace(psi)
-            result.putCopyableUserData(MacroExpandAction.EXPANDED_KEY, holder.getText)
-          case None => LOG.warn(s"Failed to parse expansion: $body")
-        }
-      case other =>  LOG.warn(s"Unexpected annotated element: $other at ${other.getText}")
-    }
-  }
-
-  def expandMacroCall(call: ScMethodCall, expansion: MacroExpansion)(implicit e: AnActionEvent): PsiElement = {
-    val blockImpl = ScalaPsiElementFactory.createBlockExpressionWithoutBracesFromText(expansion.body, PsiManager.getInstance(e.getProject))
-=======
   def expandMacroCall(call: ScMethodCall, expansion: MacroExpansion)(implicit e: AnActionEvent) = {
     val blockImpl = ScalaPsiElementFactory.createBlockExpressionWithoutBracesFromText(expansion.body)(PsiManager.getInstance(e.getProject))
->>>>>>> b4fb9984
     val element = call.getParent.addAfter(blockImpl, call)
     element match {
       case ScBlock(x, _*) => x.putCopyableUserData(MacroExpandAction.EXPANDED_KEY, call.getText)
