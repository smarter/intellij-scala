package org.jetbrains.plugins.scala.lang.macros.expansion

import java.awt.event.MouseEvent
import java.util
import javax.swing.Icon

import com.intellij.codeHighlighting.Pass
import com.intellij.codeInsight.daemon._
import com.intellij.icons.AllIcons
import com.intellij.navigation.GotoRelatedItem
import com.intellij.openapi.compiler.{CompileContext, CompileStatusNotification, CompilerManager}
import com.intellij.openapi.editor.markup.GutterIconRenderer
import com.intellij.openapi.util.TextRange
import com.intellij.psi.{PsiElement, PsiManager}
import com.intellij.util.Function
import org.jetbrains.plugins.scala.ScalaBundle
import org.jetbrains.plugins.scala.extensions._
import org.jetbrains.plugins.scala.lang.lexer.ScalaTokenTypes
import org.jetbrains.plugins.scala.lang.macros.expansion.MacroExpandAction.UndoExpansionData
import org.jetbrains.plugins.scala.lang.psi.api.expr.ScAnnotation
import org.jetbrains.plugins.scala.lang.psi.api.statements.ScAnnotationsHolder
import org.jetbrains.plugins.scala.lang.psi.api.toplevel.typedef.ScTypeDefinition
import org.jetbrains.plugins.scala.lang.psi.impl.ScalaPsiElementFactory
import org.jetbrains.plugins.scala.settings.ScalaProjectSettings
import org.jetbrains.plugins.scala.settings.ScalaProjectSettings.ScalaMetaMode

import scala.meta.intellij.MetaExpansionsManager

abstract class MacroExpansionLineMarkerProvider extends RelatedItemLineMarkerProvider {

  type Marker = RelatedItemLineMarkerInfo[_ <: PsiElement]
  type Markers = util.Collection[_ >: Marker]

  override def collectNavigationMarkers(element: PsiElement, result: Markers): Unit = {
    if (ScalaProjectSettings.getInstance(element.getProject).getScalaMetaMode == ScalaMetaMode.Disabled) return
    if (element.getNode == null || element.getNode.getElementType != ScalaTokenTypes.tIDENTIFIER ) return
    getExpandMarker(element).foreach(result.add)
    getUndoMarker(element).foreach(result.add)
  }

  protected def getExpandMarker(element: PsiElement): Option[Marker]

  protected def getUndoMarker(element: PsiElement): Option[Marker]

  protected def createNotCompiledLineMarker(element: PsiElement, annot: ScAnnotation): Marker = {
    import org.jetbrains.plugins.scala.project._
    newMarker(element, AllIcons.General.Help, ScalaBundle.message("scala.meta.recompile")) { elt =>
      CompilerManager.getInstance(elt.getProject).make(annot.constructor.reference.get.resolve().module.get,
        new CompileStatusNotification {
          override def finished(aborted: Boolean, errors: Int, warnings: Int, compileContext: CompileContext): Unit = {
            DaemonCodeAnalyzer.getInstance(elt.getProject).restart(elt.getContainingFile)
          }
        }
      )
    }
  }

  protected def newMarker[T <: PsiElement, R](elem: T, icon: Icon, caption: String)(fun: T => R): Marker = {
    new RelatedItemLineMarkerInfo[PsiElement](elem, new TextRange(elem.getTextRange.getStartOffset, elem.getTextRange.getStartOffset), icon, Pass.LINE_MARKERS,
      new Function[PsiElement, String] {
        def fun(param: PsiElement): String = caption
      },
      new GutterIconNavigationHandler[PsiElement] {
        def navigate(mouseEvent: MouseEvent, elt: PsiElement): Unit = fun(elt.asInstanceOf[T])
      },
      GutterIconRenderer.Alignment.RIGHT, util.Arrays.asList[GotoRelatedItem]())
  }

  protected def newExpandMarker[T <: PsiElement, R](elem: T)(fun: T => R): Marker = {
    newMarker(elem, AllIcons.General.ExpandAllHover, ScalaBundle.message("scala.meta.expand"))(fun)
  }

  protected def newUndoMarker[T](element: PsiElement): Marker = {
    val parent = element.getParent

    def undoExpansion(original: String, companion: Option[String] = None): Unit = {
      val newPsi = ScalaPsiElementFactory
        .createBlockExpressionWithoutBracesFromText(original.trim)(PsiManager.getInstance(element.getProject))
      parent match {
        case td: ScTypeDefinition if companion.isDefined =>
          val definition = ScalaPsiElementFactory.createTypeDefinitionWithContext(companion.get.trim, parent.getContext, null)
          td.baseCompanionModule.foreach(_.replace(definition))
        case _ => None
      }
      parent.replace(newPsi)

    }
    val UndoExpansionData(original, savedCompanion) = parent.getCopyableUserData(MacroExpandAction.EXPANDED_KEY)
    newMarker(element, AllIcons.Actions.Undo, "Undo macro expansion") { _ =>
      inWriteAction(undoExpansion(original, savedCompanion))
    }
  }
<<<<<<< HEAD

  private def newMarker[T](elem: PsiElement, icon: Icon, caption: String)(fun: PsiElement => T): Marker = {
    new RelatedItemLineMarkerInfo[PsiElement](elem, new TextRange(elem.getTextRange.getStartOffset, elem.getTextRange.getStartOffset), icon, Pass.LINE_MARKERS,
      new Function[PsiElement, String] {
        def fun(param: PsiElement): String = caption
      },
      new GutterIconNavigationHandler[PsiElement] {
        def navigate(mouseEvent: MouseEvent, elt: PsiElement): Unit = fun(elt)
      },
      GutterIconRenderer.Alignment.RIGHT, util.Arrays.asList[GotoRelatedItem]())
  }
=======
>>>>>>> 2ade5425
}<|MERGE_RESOLUTION|>--- conflicted
+++ resolved
@@ -90,18 +90,4 @@
       inWriteAction(undoExpansion(original, savedCompanion))
     }
   }
-<<<<<<< HEAD
-
-  private def newMarker[T](elem: PsiElement, icon: Icon, caption: String)(fun: PsiElement => T): Marker = {
-    new RelatedItemLineMarkerInfo[PsiElement](elem, new TextRange(elem.getTextRange.getStartOffset, elem.getTextRange.getStartOffset), icon, Pass.LINE_MARKERS,
-      new Function[PsiElement, String] {
-        def fun(param: PsiElement): String = caption
-      },
-      new GutterIconNavigationHandler[PsiElement] {
-        def navigate(mouseEvent: MouseEvent, elt: PsiElement): Unit = fun(elt)
-      },
-      GutterIconRenderer.Alignment.RIGHT, util.Arrays.asList[GotoRelatedItem]())
-  }
-=======
->>>>>>> 2ade5425
 }