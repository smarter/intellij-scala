package org.jetbrains.plugins.scala.lang.psi.types.api

import org.jetbrains.plugins.scala.lang.psi.types.ScType

/**
  * @author adkozlov
  */
trait TypeSystem {
  val name: String
  val equivalence: Equivalence
  val conformance: Conformance
  val bounds: Bounds
  val bridge: ScTypePsiTypeBridge
  protected val presentation: ScTypePresentation

<<<<<<< HEAD
  def presentableText: (ScType) => String = presentation.presentableText _

  def canonicalText: (ScType) => String = presentation.canonicalText _

  def urlText: (ScType) => String = presentation.urlText _
=======
  final def presentableText: ScType => String = presentation.presentableText

  final def canonicalText: ScType => String = presentation.canonicalText

  final def urlText: ScType => String = presentation.urlText
>>>>>>> b4fb9984

  def andType(types: Seq[ScType]): ScType

  def parameterizedType(designator: ScType, typeArguments: Seq[ScType]): ValueType
}

trait TypeSystemOwner {
  implicit val typeSystem: TypeSystem
}

trait TypeInTypeSystem extends ScType with TypeSystemOwner {
  override final def presentableText: String = typeSystem.presentableText(this)

  override final def canonicalText: String = typeSystem.canonicalText(this)
}<|MERGE_RESOLUTION|>--- conflicted
+++ resolved
@@ -13,19 +13,11 @@
   val bridge: ScTypePsiTypeBridge
   protected val presentation: ScTypePresentation
 
-<<<<<<< HEAD
-  def presentableText: (ScType) => String = presentation.presentableText _
-
-  def canonicalText: (ScType) => String = presentation.canonicalText _
-
-  def urlText: (ScType) => String = presentation.urlText _
-=======
   final def presentableText: ScType => String = presentation.presentableText
 
   final def canonicalText: ScType => String = presentation.canonicalText
 
   final def urlText: ScType => String = presentation.urlText
->>>>>>> b4fb9984
 
   def andType(types: Seq[ScType]): ScType
 
