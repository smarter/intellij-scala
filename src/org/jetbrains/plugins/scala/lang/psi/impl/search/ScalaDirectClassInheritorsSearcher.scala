--- conflicted
+++ resolved
@@ -10,16 +10,10 @@
 import com.intellij.openapi.util.text.StringUtil
 import com.intellij.psi.PsiClass
 import com.intellij.psi.search.searches.DirectClassInheritorsSearch
-<<<<<<< HEAD
-import com.intellij.psi.util.PsiUtil
-import com.intellij.util.{Processor, QueryExecutor}
-import org.jetbrains.plugins.scala.extensions.inReadAction
-=======
 import com.intellij.psi.search.{GlobalSearchScope, LocalSearchScope}
 import com.intellij.psi.util.PsiUtil
 import com.intellij.util.{Processor, QueryExecutor}
 import org.jetbrains.plugins.scala.extensions.{PsiElementExt, inReadAction}
->>>>>>> 0c6ac0ae
 import org.jetbrains.plugins.scala.lang.psi.api.expr.ScNewTemplateDefinition
 import org.jetbrains.plugins.scala.lang.psi.api.toplevel.typedef.{ScObject, ScTemplateDefinition, ScTypeDefinition}
 import org.jetbrains.plugins.scala.lang.psi.stubs.util.ScalaStubsUtil
@@ -37,16 +31,12 @@
     val clazz = queryParameters.getClassToProcess
 
     val scope = inReadAction {
-<<<<<<< HEAD
-      queryParameters.getScope.intersectWith(clazz.getUseScope) match {
-=======
       val useScope = clazz.getUseScope match {
         case _: LocalSearchScope => clazz.containingScalaFile.map(GlobalSearchScope.fileScope)
         case global: GlobalSearchScope => Some(global)
         case _ => None
       }
       ScalaPsiUtil.intersectScopes(queryParameters.getScope, useScope) match {
->>>>>>> 0c6ac0ae
         case x: GlobalSearchScope => x
         case _ => return true
       }
