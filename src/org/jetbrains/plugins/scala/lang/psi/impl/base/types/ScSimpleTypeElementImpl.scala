--- conflicted
+++ resolved
@@ -61,15 +61,6 @@
     ModCount.getBlockModificationCount)
   override def getNonValueType(ctx: TypingContext, withUnnecessaryImplicitsUpdate: Boolean = false): TypeResult[ScType] = innerNonValueType(ctx, inferValueType = false)
 
-<<<<<<< HEAD
-  override def getNonValueType(ctx: TypingContext, withUnnecessaryImplicitsUpdate: Boolean = false): TypeResult[ScType] = {
-    CachesUtil.getMappedWithRecursionPreventingWithRollback[ScSimpleTypeElementImpl, Boolean, TypeResult[ScType]](this,
-      withUnnecessaryImplicitsUpdate, CachesUtil.NON_VALUE_TYPE_ELEMENT_TYPE_KEY,
-        (elem, withUnnecessaryImplicitsUpdate) => elem.innerNonValueType(ctx, inferValueType = false, withUnnecessaryImplicitsUpdate),
-      Failure("Recursive non value type of type element", Some(this)), PsiModificationTracker.MODIFICATION_COUNT)
-  }
-=======
->>>>>>> c2cbee32
 
   private def innerNonValueType(ctx: TypingContext, inferValueType: Boolean, noConstructor: Boolean = false, withUnnecessaryImplicitsUpdate: Boolean = false): TypeResult[ScType] = {
     ProgressManager.checkCanceled()
