--- conflicted
+++ resolved
@@ -40,18 +40,11 @@
     }
   }
 
-<<<<<<< HEAD
-  def getKinds(incomplete: Boolean, completion: Boolean): _root_.org.jetbrains.plugins.scala.lang.resolve.ResolveTargets.ValueSet = StdKinds.stableClass
-
-  def multiResolve(incomplete: Boolean): Array[ResolveResult] =
-    ResolveCache.getInstance(getProject).resolveWithCaching(this, MyResolver, true, incomplete)
-=======
   def getKinds(incomplete: Boolean, completion: Boolean): ResolveTargets.ValueSet = StdKinds.stableClass
 
   @CachedMappedWithRecursionGuard(this, Array.empty, ModCount.getBlockModificationCount)
   def multiResolve(incomplete: Boolean): Array[ResolveResult] =
     doResolve(new ResolveProcessor(getKinds(incomplete), ScTypeProjectionImpl.this, refName))
->>>>>>> b4fb9984
 
   def getVariants: Array[Object] = {
     val isInImport: Boolean = ScalaPsiUtil.getParentOfType(this, classOf[ScImportStmt]) != null
@@ -68,15 +61,6 @@
   def nameId: PsiElement = findChildByType[PsiElement](ScalaTokenTypes.tIDENTIFIER)
   def qualifier = None
 
-<<<<<<< HEAD
-  object MyResolver extends ResolveCache.PolyVariantResolver[ScTypeProjectionImpl] {
-    def resolve(projection: ScTypeProjectionImpl, incomplete: Boolean): Array[ResolveResult] = {
-      projection.doResolve(new ResolveProcessor(projection.getKinds(incomplete), projection, projection.refName))
-    }
-  }
-
-=======
->>>>>>> b4fb9984
   def doResolve(processor: BaseProcessor, accessibilityCheck: Boolean = true): Array[ResolveResult] = {
     if (!accessibilityCheck) processor.doNotCheckAccessibility()
     val projected = typeElement.getType(TypingContext.empty).getOrAny
