package org.jetbrains.plugins.scala
package lang
package psi
package api
package statements


import org.jetbrains.plugins.scala.lang.psi.api.base.ScPatternList
import org.jetbrains.plugins.scala.lang.psi.api.base.patterns.ScBindingPattern
import org.jetbrains.plugins.scala.lang.psi.api.expr.ScExpression

/**
* @author Alexander Podkhalyuzin
* Date: 22.02.2008
*/

trait ScVariableDefinition extends ScVariable {
  def pList: ScPatternList

  def bindings: Seq[ScBindingPattern]

  def declaredElements: Seq[ScBindingPattern] = bindings

  def expr: Option[ScExpression]

  def hasExplicitType: Boolean = typeElement.isDefined

  def isSimple: Boolean = pList.simplePatterns && bindings.size == 1

  override def accept(visitor: ScalaElementVisitor) {
    visitor.visitVariableDefinition(this)
  }
}

object ScVariableDefinition {
  object expr {
<<<<<<< HEAD
    def unapply(definition: ScVariableDefinition): Option[ScExpression] = definition.expr
=======
    def unapply(definition: ScVariableDefinition): Option[ScExpression] = Option(definition).flatMap(_.expr)
>>>>>>> b4fb9984
  }
}<|MERGE_RESOLUTION|>--- conflicted
+++ resolved
@@ -34,10 +34,6 @@
 
 object ScVariableDefinition {
   object expr {
-<<<<<<< HEAD
-    def unapply(definition: ScVariableDefinition): Option[ScExpression] = definition.expr
-=======
     def unapply(definition: ScVariableDefinition): Option[ScExpression] = Option(definition).flatMap(_.expr)
->>>>>>> b4fb9984
   }
 }