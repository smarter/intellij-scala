--- conflicted
+++ resolved
@@ -2,11 +2,8 @@
 package lang
 package psi
 
-<<<<<<< HEAD
-=======
 import java.util.concurrent.ConcurrentMap
 
->>>>>>> 978a2b36
 import com.intellij.codeInsight.PsiEquivalenceUtil
 import com.intellij.lang.java.JavaLanguage
 import com.intellij.openapi.diagnostic.Logger
@@ -833,7 +830,6 @@
     CodeStyleSettingsManager.getSettings(project).getCustomSettings(classOf[ScalaCodeStyleSettings])
   }
 
-<<<<<<< HEAD
   def undefineSubstitutor(typeParams: Seq[TypeParameter]): ScSubstitutor = {
     typeParams.foldLeft(ScSubstitutor.empty) {
       (subst: ScSubstitutor, tp: TypeParameter) =>
@@ -1035,8 +1031,6 @@
     (tpe, c.problems, c.matchedArgs, c.matchedTypes)
   }
 
-=======
->>>>>>> 978a2b36
   def getElementsRange(start: PsiElement, end: PsiElement): Seq[PsiElement] = {
     if (start == null || end == null) return Nil
     val file = start.getContainingFile
@@ -1177,11 +1171,7 @@
 
   def typesCallSubstitutor(tp: Seq[(String, PsiElement)], typeArgs: Seq[ScType]): ScSubstitutor = {
     val map = new collection.mutable.HashMap[(String, PsiElement), ScType]
-<<<<<<< HEAD
     for (i <- 0 to math.min(tp.length, typeArgs.length) - 1) {
-=======
-    for (i <- 0 until math.min(tp.length, typeArgs.length)) {
->>>>>>> 978a2b36
       map += ((tp(i), typeArgs(i)))
     }
     new ScSubstitutor(Map(map.toSeq: _*), Map.empty, None)
@@ -1189,11 +1179,7 @@
 
   def genericCallSubstitutor(tp: Seq[(String, PsiElement)], typeArgs: Seq[ScTypeElement]): ScSubstitutor = {
     val map = new collection.mutable.HashMap[(String, PsiElement), ScType]
-<<<<<<< HEAD
     for (i <- 0 to Math.min(tp.length, typeArgs.length) - 1) {
-=======
-    for (i <- 0 until Math.min(tp.length, typeArgs.length)) {
->>>>>>> 978a2b36
       map += ((tp(tp.length - 1 - i), typeArgs(typeArgs.length - 1 - i).getType(TypingContext.empty).getOrAny))
     }
     new ScSubstitutor(Map(map.toSeq: _*), Map.empty, None)
