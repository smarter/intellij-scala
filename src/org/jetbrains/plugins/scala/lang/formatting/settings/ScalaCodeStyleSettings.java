package org.jetbrains.plugins.scala.lang.formatting.settings;

import com.intellij.openapi.project.Project;
import com.intellij.openapi.util.InvalidDataException;
import com.intellij.openapi.util.WriteExternalException;
import com.intellij.psi.codeStyle.CodeStyleSettings;
import com.intellij.psi.codeStyle.CodeStyleSettingsManager;
import com.intellij.psi.codeStyle.CustomCodeStyleSettings;
import com.intellij.util.xmlb.SkipDefaultValuesSerializationFilters;
import com.intellij.util.xmlb.XmlSerializer;
import org.jdom.Element;
import org.jetbrains.annotations.NotNull;
import org.jetbrains.annotations.Nullable;

/**
 * User: Alexander Podkhalyuzin
 * Date: 28.07.2008
 */
public class ScalaCodeStyleSettings extends CustomCodeStyleSettings {
  public ScalaCodeStyleSettings() {
    super("ScalaCodeStyleSettings", null);
  }

  public boolean WRAP_BEFORE_WITH_KEYWORD = false;
  public int METHOD_BRACE_FORCE = 0;
  public int FINALLY_BRACE_FORCE = 0;
  public int TRY_BRACE_FORCE = 0;
  public int CLOSURE_BRACE_FORCE = 0;
  public int CASE_CLAUSE_BRACE_FORCE = 0;
  public boolean PLACE_CLOSURE_PARAMETERS_ON_NEW_LINE = false;
  public boolean SPACE_INSIDE_CLOSURE_BRACES = true;
  public boolean PLACE_SELF_TYPE_ON_NEW_LINE = true;
  public boolean ALIGN_IF_ELSE = false;
  //indents
  public boolean NOT_CONTINUATION_INDENT_FOR_PARAMS = false;
  public boolean ALIGN_IN_COLUMNS_CASE_BRANCH = false;
  public boolean ALIGN_COMPOSITE_PATTERN = true;
  public boolean DO_NOT_ALIGN_BLOCK_EXPR_PARAMS = false;

  public boolean SPACE_AFTER_MODIFIERS_CONSTRUCTOR = false;

  public boolean SPACE_BEFORE_INFIX_METHOD_CALL_PARENTHESES = false;
  public boolean INSERT_WHITESPACES_IN_SIMPLE_ONE_LINE_METHOD = true;

  public boolean SPACE_BEFORE_TYPE_COLON = false;
  public boolean SPACE_AFTER_TYPE_COLON = true;
  public boolean INDENT_BRACED_FUNCTION_ARGS = true;
<<<<<<< HEAD
=======
  public boolean DO_NOT_INDENT_CASE_CLAUSE_BODY = false;
>>>>>>> 0c6ac0ae

  //todo: add to spacing settings
  //spacing settings:
  public boolean SPACE_BEFORE_BRACE_METHOD_CALL = true;
  public boolean SPACE_BEFORE_MATCH_LBRACE = true;
  public boolean KEEP_ONE_LINE_LAMBDAS_IN_ARG_LIST = false;

  public boolean USE_SCALADOC2_FORMATTING = true;

  public boolean PRESERVE_SPACE_AFTER_METHOD_DECLARATION_NAME = false;
  public boolean SPACE_BEFORE_INFIX_LIKE_METHOD_PARENTHESES = false;

  public boolean SPACES_IN_ONE_LINE_BLOCKS = false;
  public boolean SPACES_IN_IMPORTS = false;
  public boolean SPACES_AROUND_AT_IN_PATTERNS = false;
  public boolean NEWLINE_AFTER_ANNOTATIONS = false;

  //xml formatting
  public boolean KEEP_XML_FORMATTING = false;

  //multiline strings support
  public int MULTILINE_STRING_SUPORT = MULTILINE_STRING_ALL;
  public char MARGIN_CHAR = '|';
  public boolean MULTI_LINE_QUOTES_ON_NEW_LINE = true;
  public boolean KEEP_MULTI_LINE_QUOTES = true;
  public int MULTI_LINE_STRING_MARGIN_INDENT = 2;
  public boolean PROCESS_MARGIN_ON_COPY_PASTE = true;

  public static final int MULTILINE_STRING_NONE = 0;
  public static final int MULTILINE_STRING_QUOTES_AND_INDENT = 1;
  public static final int MULTILINE_STRING_ALL = 2;

  //type annotations
  public int LOCAL_PROPERTY_TYPE_ANNOTATION = TypeAnnotationRequirement.Optional.ordinal();
  public int PUBLIC_PROPERTY_TYPE_ANNOTATION = TypeAnnotationRequirement.Preferred.ordinal();
  public int PROTECTED_PROPERTY_TYPE_ANNOTATION = TypeAnnotationRequirement.Preferred.ordinal();
  public int PRIVATE_PROPERTY_TYPE_ANNOTATION = TypeAnnotationRequirement.Optional.ordinal();
  public int OVERRIDING_PROPERTY_TYPE_ANNOTATION = TypeAnnotationPolicy.Regular.ordinal();
  public int SIMPLE_PROPERTY_TYPE_ANNOTATION = TypeAnnotationPolicy.Optional.ordinal();

  public int LOCAL_METHOD_TYPE_ANNOTATION = TypeAnnotationRequirement.Optional.ordinal();
  public int PUBLIC_METHOD_TYPE_ANNOTATION = TypeAnnotationRequirement.Preferred.ordinal();
  public int PROTECTED_METHOD_TYPE_ANNOTATION = TypeAnnotationRequirement.Preferred.ordinal();
  public int PRIVATE_METHOD_TYPE_ANNOTATION = TypeAnnotationRequirement.Optional.ordinal();
  public int OVERRIDING_METHOD_TYPE_ANNOTATION = TypeAnnotationPolicy.Regular.ordinal();
  public int SIMPLE_METHOD_TYPE_ANNOTATION = TypeAnnotationPolicy.Optional.ordinal();

  //other
  public boolean ENFORCE_FUNCTIONAL_SYNTAX_FOR_UNIT = true;
  public boolean REPLACE_CASE_ARROW_WITH_UNICODE_CHAR = false;
  public boolean REPLACE_MAP_ARROW_WITH_UNICODE_CHAR = false;
  public boolean REPLACE_FOR_GENERATOR_ARROW_WITH_UNICODE_CHAR = false;
  public boolean REPLACE_LAMBDA_WITH_GREEK_LETTER = false;


  @Override
  public void readExternal(Element parentElement) throws InvalidDataException {
    Element scalaCodeStyleSettings = parentElement.getChild("ScalaCodeStyleSettings");
    if (scalaCodeStyleSettings != null) {
      XmlSerializer.deserializeInto(this, scalaCodeStyleSettings);
    }
  }

  @Override
  public void writeExternal(Element parentElement, @NotNull CustomCodeStyleSettings parentSettings) throws WriteExternalException {
    Element scalaCodeStyleSettings = new Element("ScalaCodeStyleSettings");
    parentElement.addContent(scalaCodeStyleSettings);
    XmlSerializer.serializeInto(this, scalaCodeStyleSettings, new SkipDefaultValuesSerializationFilters());
    if (scalaCodeStyleSettings.getChildren().isEmpty()) {
      parentElement.removeChild("ScalaCodeStyleSettings");
    }
  }

  //import
  private boolean IMPORT_SHORTEST_PATH_FOR_AMBIGUOUS_REFERENCES = true;
  private int CLASS_COUNT_TO_USE_IMPORT_ON_DEMAND = 5;
  private boolean ADD_IMPORT_MOST_CLOSE_TO_REFERENCE = false;
  private boolean ADD_FULL_QUALIFIED_IMPORTS = true;
  private boolean DO_NOT_CHANGE_LOCAL_IMPORTS_ON_OPTIMIZE = true;
  private boolean SORT_IMPORTS = true;
  private boolean IMPORTS_MEMBERS_USING_UNDERSCORE = true;
  private boolean COLLECT_IMPORTS_TOGETHER = true;

  private String[] ALWAYS_USED_IMPORTS = new String[0];

  private String[] IMPORTS_WITH_PREFIX = new String[] {
      "exclude:scala.collection.mutable.ArrayBuffer",
      "exclude:scala.collection.mutable.ListBuffer",
      "java.util.AbstractCollection",
      "java.util.AbstractList",
      "java.util.AbstractMap",
      "java.util.AbstractQueue",
      "java.util.AbstractSequentialList",
      "java.util.AbstractSet",
      "java.util.ArrayDeque",
      "java.util.ArrayList",
      "java.util.Arrays",
      "java.util.BitSet",
      "java.util.Collection",
      "java.util.Deque",
      "java.util.EnumMap",
      "java.util.EnumSet",
      "java.util.Enumeration",
      "java.util.HashMap",
      "java.util.HashSet",
      "java.util.Hashtable",
      "java.util.IdentityHashMap",
      "java.util.Iterator",
      "java.util.LinkedHashMap",
      "java.util.LinkedHashSet",
      "java.util.LinkedList",
      "java.util.List",
      "java.util.ListIterator",
      "java.util.Map",
      "java.util.NavigableMap",
      "java.util.NavigableSet",
      "java.util.Queue",
      "java.util.Set",
      "java.util.SortedMap",
      "java.util.SortedSet",
      "java.util.Stack",
      "java.util.SubList",
      "java.util.TreeMap",
      "java.util.TreeSet",
      "java.util.Vector",
      "java.util.WeakHashMap",
      "org.scalatest.fixture._",
      "org.scalatest.path._",
      "scala.collection.mutable._",
      "scala.reflect.macros.blackbox.Context",
      "scala.reflect.macros.whitebox.Context"
  };

  private String[] IMPORT_LAYOUT = new String[] {
      "java",
      BLANK_LINE,
      ALL_OTHER_IMPORTS,
      BLANK_LINE,
      "scala"
  };

  public ScalaCodeStyleSettings(CodeStyleSettings container) {
    super("ScalaCodeStyleSettings", container);
  }

  public int getClassCountToUseImportOnDemand() {
    return CLASS_COUNT_TO_USE_IMPORT_ON_DEMAND;
  }

  public void setClassCountToUseImportOnDemand(int value) {
    CLASS_COUNT_TO_USE_IMPORT_ON_DEMAND = value;
  }

  public boolean isAddImportMostCloseToReference() {
    return ADD_IMPORT_MOST_CLOSE_TO_REFERENCE;
  }

  public void setAddImportMostCloseToReference(boolean value) {
    ADD_IMPORT_MOST_CLOSE_TO_REFERENCE = value;
  }

  public boolean isAddFullQualifiedImports() {
    return ADD_FULL_QUALIFIED_IMPORTS;
  }

  public void setAddFullQualifiedImports(boolean value) {
    ADD_FULL_QUALIFIED_IMPORTS = value;
  }

  public boolean isSortImports() {
    return SORT_IMPORTS;
  }

  public void setSortImports(boolean value) {
    SORT_IMPORTS = value;
  }

  public boolean isCollectImports() {
    return COLLECT_IMPORTS_TOGETHER;
  }

  public void setCollectImports(boolean value) {
    COLLECT_IMPORTS_TOGETHER = value;
  }

  public boolean isImportMembersUsingUnderScore() {
    return IMPORTS_MEMBERS_USING_UNDERSCORE;
  }

  public void setImportMembersUsingUnderScore(boolean value) {
    IMPORTS_MEMBERS_USING_UNDERSCORE = value;
  }

  public boolean isImportShortestPathForAmbiguousReferences() {
    return IMPORT_SHORTEST_PATH_FOR_AMBIGUOUS_REFERENCES;
  }

  public void setImportShortestPathForAmbiguousReferences(boolean importShortestPathForAmbiguousReferences) {
    this.IMPORT_SHORTEST_PATH_FOR_AMBIGUOUS_REFERENCES = importShortestPathForAmbiguousReferences;
  }

  public String[] getImportsWithPrefix() {
    return IMPORTS_WITH_PREFIX;
  }

  public void setImportsWithPrefix(String[] importsWithPrefix) {
    this.IMPORTS_WITH_PREFIX = importsWithPrefix;
  }

  public boolean hasImportWithPrefix(@Nullable String qualName) {
    if (qualName != null && qualName.contains(".")) {
      String[] importsWithPrefix = getImportsWithPrefix();
      return nameFitToPatterns(qualName, importsWithPrefix);
    } else return false;
  }

  public String[] getAlwaysUsedImports() {
    return ALWAYS_USED_IMPORTS;
  }

  public void setAlwaysUsedImports(String[] alwaysUsedImports) {
    this.ALWAYS_USED_IMPORTS = alwaysUsedImports;
  }

  public boolean isAlwaysUsedImport(String qualName) {
    if (qualName != null && qualName.contains(".")) {
      String[] alwaysUsedImports = getAlwaysUsedImports();
      return nameFitToPatterns(qualName, alwaysUsedImports);
    } else return false;
  }

  public String[] getImportLayout() {
    return IMPORT_LAYOUT;
  }

  public void setImportLayout(String[] importLayout) {
    this.IMPORT_LAYOUT = importLayout;
  }

  private static boolean fitToUnderscorePattern(String pattern, String qualName) {
    return pattern.endsWith("._") && qualName.contains(".") && qualName.startsWith(pattern.substring(0, pattern.lastIndexOf('.'))) &&
            !qualName.equals(pattern.substring(0, pattern.lastIndexOf('.')));
  }

  public static String EXCLUDE_PREFIX = "exclude:";

  public static String BLANK_LINE = "_______ blank line _______";
  public static String ALL_OTHER_IMPORTS = "all other imports";

  public static ScalaCodeStyleSettings getInstance(Project project) {
    return CodeStyleSettingsManager.getSettings(project).getCustomSettings(ScalaCodeStyleSettings.class);
  }

  /**
   * Checks whether qualified class name fit to the list of patterns.
   * Expamples of patterns:
   * "java.util.ArrayList"                              java.util.ArrayList added
   * "scala.collection.mutable._"                       all classes from package scala.collection.mutable added
   * "exclude:scala.Option"                             scala.Option excluded
   * "exclude:scala.collection.immutable._"             all classes from package scala.collection.immutable excluded
   * */
  public static boolean nameFitToPatterns(String qualName, String[] patterns) {
    boolean res = false;
    for (String pattern : patterns) {
      if (pattern.startsWith(ScalaCodeStyleSettings.EXCLUDE_PREFIX)) {
        String s = pattern.substring(ScalaCodeStyleSettings.EXCLUDE_PREFIX.length());
        if (fitToUnderscorePattern(s, qualName) || s.equals(qualName))
          return false;
      }
      else {
        if (fitToUnderscorePattern(pattern, qualName) || pattern.equals(qualName))
          res = true;
      }
    }
    return res;
  }

  public boolean isDoNotChangeLocalImportsOnOptimize() {
    return DO_NOT_CHANGE_LOCAL_IMPORTS_ON_OPTIMIZE;
  }

  public void setDoNotChangeLocalImportsOnOptimize(boolean value) {
    this.DO_NOT_CHANGE_LOCAL_IMPORTS_ON_OPTIMIZE = value;
  }
}<|MERGE_RESOLUTION|>--- conflicted
+++ resolved
@@ -45,10 +45,7 @@
   public boolean SPACE_BEFORE_TYPE_COLON = false;
   public boolean SPACE_AFTER_TYPE_COLON = true;
   public boolean INDENT_BRACED_FUNCTION_ARGS = true;
-<<<<<<< HEAD
-=======
   public boolean DO_NOT_INDENT_CASE_CLAUSE_BODY = false;
->>>>>>> 0c6ac0ae
 
   //todo: add to spacing settings
   //spacing settings:
