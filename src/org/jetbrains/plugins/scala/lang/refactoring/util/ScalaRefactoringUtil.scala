--- conflicted
+++ resolved
@@ -34,11 +34,7 @@
 import org.jetbrains.plugins.scala.lang.psi.api.expr.xml.ScXmlExpr
 import org.jetbrains.plugins.scala.lang.psi.api.statements.params.ScClassParameter
 import org.jetbrains.plugins.scala.lang.psi.api.statements.{ScTypeAlias, ScFunction, ScFunctionDefinition}
-<<<<<<< HEAD
-import org.jetbrains.plugins.scala.lang.psi.api.toplevel.ScEarlyDefinitions
-=======
 import org.jetbrains.plugins.scala.lang.psi.api.toplevel.{ScTypeParametersOwner, ScEarlyDefinitions}
->>>>>>> 09867b12
 import org.jetbrains.plugins.scala.lang.psi.api.toplevel.templates.{ScExtendsBlock, ScTemplateBody, ScTemplateParents}
 import org.jetbrains.plugins.scala.lang.psi.api.toplevel.typedef._
 import org.jetbrains.plugins.scala.lang.psi.api.{ScControlFlowOwner, ScalaFile, ScalaRecursiveElementVisitor}
@@ -143,33 +139,6 @@
     Option(element).filter(_.getTextRange.getEndOffset == endOffset).flatMap(checkTypeElement)
   }
 
-<<<<<<< HEAD
-  def isTypeContainsTypeParameter(typeElement: ScTypeElement): Boolean = {
-    typeElement.breadthFirst.forall {
-      case x: ScTypeElement if x.calcType.isInstanceOf[ScTypeParameterType] =>
-        return true
-      case _ => true
-    }
-    false
-  }
-
-  def isTypeAlias(typeElement: ScTypeElement):Boolean = {
-    typeElement.calcType match {
-      case projectionType: ScProjectionType =>
-        projectionType.element match {
-          case ta: ScTypeAlias =>
-            true
-          case _ => false
-        }
-      case designatorType: ScDesignatorType =>
-        designatorType.element match {
-          case ta: ScTypeAlias =>
-            true
-          case _ => false
-        }
-      case _ => false
-    }
-=======
   def getOwner(typeElement: PsiElement) = PsiTreeUtil.getParentOfType(typeElement, classOf[ScTypeParametersOwner], true)
 
   def getTypeParameterOwnerList(typeElement: ScTypeElement): Seq[ScTypeParametersOwner] = {
@@ -219,7 +188,6 @@
   def getMinOwner(ownres: Array[ScTypeParametersOwner], currentFile: PsiFile): PsiElement = {
     val filtered = ownres.filter((value: ScTypeParametersOwner) => value.getContainingFile == currentFile)
     PsiTreeUtil.findCommonParent(filtered: _*)
->>>>>>> 09867b12
   }
 
   def getExpression(project: Project, editor: Editor, file: PsiFile, startOffset: Int, endOffset: Int): Option[(ScExpression, Array[ScType])] = {
