package org.jetbrains.plugins.scala
package lang
package refactoring
package introduceVariable

import com.intellij.openapi.actionSystem.DataContext
import com.intellij.openapi.command.impl.StartMarkAction
import com.intellij.openapi.editor.Editor
import com.intellij.openapi.editor.markup.RangeHighlighter
import com.intellij.openapi.project.Project
import com.intellij.openapi.util._
import com.intellij.psi.util.PsiTreeUtil
import com.intellij.psi.{xml => _, _}
<<<<<<< HEAD
import com.intellij.refactoring.RefactoringActionHandler
=======
import com.intellij.refactoring.util.CommonRefactoringUtil
import com.intellij.refactoring.{HelpID, RefactoringActionHandler}
>>>>>>> 3db4e4de
import org.jetbrains.plugins.scala.lang.psi.api.base.types._
import org.jetbrains.plugins.scala.lang.psi.api.expr._
import org.jetbrains.plugins.scala.lang.refactoring.util.{DialogConflictsReporter, ScalaRefactoringUtil}


/**
 * User: Alexander Podkhalyuzin
 * Date: 23.06.2008
 */

class ScalaIntroduceVariableHandler extends RefactoringActionHandler with DialogConflictsReporter with IntroduceExpressions with IntroduceTypeAlias {
  var occurrenceHighlighters = Seq.empty[RangeHighlighter]

  def invoke(project: Project, editor: Editor, file: PsiFile, dataContext: DataContext) {
<<<<<<< HEAD
    def getElement(offset: Int) = PsiTreeUtil.findElementOfClassAtOffset(file, offset, classOf[ScTypeElement], false)
    val offset = editor.getCaretModel.getOffset

    def getRealElement = {
      if (editor.getSelectionModel.hasSelection) {
        ScalaRefactoringUtil.getTypeEement(project, editor, file, editor.getSelectionModel.getSelectionStart,
          editor.getSelectionModel.getSelectionEnd)
      } else {
        file.findElementAt(offset) match {
          case w: PsiElement if w.getTextRange.getStartOffset == offset &&
            (w.getText.matches("\\W") || w.getText.contains("\n")) =>
            Option(getElement(offset - 1))
          case _ => Option(getElement(offset))
        }
      }
    }

    val element = getRealElement

    //clear data on startRefactoring, if there is no marks, but there is some data
    if ((StartMarkAction.canStart(project) == null) && IntroduceTypeAliasData.isData) {
      IntroduceTypeAliasData.clearData()
    }

    if (element.isDefined) {
      if (IntroduceTypeAliasData.isData) {
        invokeTypeElement(project, editor, file, element.get)
      } else {
        ScalaRefactoringUtil.afterTypeElementChoosing(project, editor, file, dataContext, element.get, INTRODUCE_TYPEALIAS_REFACTORING_NAME) {
          typeElement =>
            ScalaRefactoringUtil.trimSpacesAndComments(editor, file)
            invokeTypeElement(project, editor, file, typeElement)
        }
      }
    } else {
      val canBeIntroduced: ScExpression => Boolean = ScalaRefactoringUtil.checkCanBeIntroduced(_)
      ScalaRefactoringUtil.afterExpressionChoosing(project, editor, file, dataContext, INTRODUCE_VARIABLE_REFACTORING_NAME, canBeIntroduced) {
        ScalaRefactoringUtil.trimSpacesAndComments(editor, file)
        invokeExpression(project, editor, file, editor.getSelectionModel.getSelectionStart, editor.getSelectionModel.getSelectionEnd)
      }
    }
=======
    val offset = editor.getCaretModel.getOffset
    def hasSelection = editor.getSelectionModel.hasSelection
    def selectionStart = editor.getSelectionModel.getSelectionStart
    def selectionEnd = editor.getSelectionModel.getSelectionEnd

    val selectedElement: Option[PsiElement] = {
      val typeElem = ScalaRefactoringUtil.getTypeElement(project, editor, file, selectionStart, selectionEnd)
      val expr = ScalaRefactoringUtil.getExpression(project, editor, file, selectionStart, selectionEnd).map(_._1)
      typeElem.orElse(expr)
    }

    def getTypeElementAtOffset = {
      def findTypeElement(offset: Int) =
        Option(PsiTreeUtil.findElementOfClassAtOffset(file, offset, classOf[ScTypeElement], false))

      file.findElementAt(offset) match {
        case w: PsiWhiteSpace if w.getTextRange.getStartOffset == offset => findTypeElement(offset - 1)
        case _ => findTypeElement(offset)
      }
    }

    if (hasSelection && selectedElement.isEmpty) {
      val message = ScalaBundle.message("cannot.refactor.not.expression.nor.type")
      CommonRefactoringUtil.showErrorHint(project, editor, message, INTRODUCE_VARIABLE_REFACTORING_NAME, HelpID.INTRODUCE_VARIABLE)
      return
    }

    //clear data on startRefactoring, if there is no marks, but there is some data
    if ((StartMarkAction.canStart(project) == null) && IntroduceTypeAliasData.isData) {
      IntroduceTypeAliasData.clearData()
    }

    val typeElement = selectedElement.collect {case te: ScTypeElement => te}
      .orElse(getTypeElementAtOffset)

    if (typeElement.isDefined) {
      if (IntroduceTypeAliasData.isData) {
        invokeTypeElement(project, editor, file, typeElement.get)
      } else {
        ScalaRefactoringUtil.afterTypeElementChoosing(project, editor, file, dataContext, typeElement.get, INTRODUCE_TYPEALIAS_REFACTORING_NAME) {
          typeElement =>
            ScalaRefactoringUtil.trimSpacesAndComments(editor, file)
            invokeTypeElement(project, editor, file, typeElement)
        }
      }
    } else {
      val canBeIntroduced: ScExpression => Boolean = ScalaRefactoringUtil.checkCanBeIntroduced(_)
      ScalaRefactoringUtil.afterExpressionChoosing(project, editor, file, dataContext, INTRODUCE_VARIABLE_REFACTORING_NAME, canBeIntroduced) {
        ScalaRefactoringUtil.trimSpacesAndComments(editor, file)
        invokeExpression(project, editor, file, selectionStart, selectionEnd)
      }
    }
>>>>>>> 3db4e4de
  }

  def invoke(project: Project, elements: Array[PsiElement], dataContext: DataContext) {
    //nothing to do
  }
}

object ScalaIntroduceVariableHandler {
  val REVERT_INFO: Key[ScalaRefactoringUtil.RevertInfo] = new Key("RevertInfo")
}<|MERGE_RESOLUTION|>--- conflicted
+++ resolved
@@ -11,12 +11,8 @@
 import com.intellij.openapi.util._
 import com.intellij.psi.util.PsiTreeUtil
 import com.intellij.psi.{xml => _, _}
-<<<<<<< HEAD
-import com.intellij.refactoring.RefactoringActionHandler
-=======
 import com.intellij.refactoring.util.CommonRefactoringUtil
 import com.intellij.refactoring.{HelpID, RefactoringActionHandler}
->>>>>>> 3db4e4de
 import org.jetbrains.plugins.scala.lang.psi.api.base.types._
 import org.jetbrains.plugins.scala.lang.psi.api.expr._
 import org.jetbrains.plugins.scala.lang.refactoring.util.{DialogConflictsReporter, ScalaRefactoringUtil}
@@ -31,49 +27,6 @@
   var occurrenceHighlighters = Seq.empty[RangeHighlighter]
 
   def invoke(project: Project, editor: Editor, file: PsiFile, dataContext: DataContext) {
-<<<<<<< HEAD
-    def getElement(offset: Int) = PsiTreeUtil.findElementOfClassAtOffset(file, offset, classOf[ScTypeElement], false)
-    val offset = editor.getCaretModel.getOffset
-
-    def getRealElement = {
-      if (editor.getSelectionModel.hasSelection) {
-        ScalaRefactoringUtil.getTypeEement(project, editor, file, editor.getSelectionModel.getSelectionStart,
-          editor.getSelectionModel.getSelectionEnd)
-      } else {
-        file.findElementAt(offset) match {
-          case w: PsiElement if w.getTextRange.getStartOffset == offset &&
-            (w.getText.matches("\\W") || w.getText.contains("\n")) =>
-            Option(getElement(offset - 1))
-          case _ => Option(getElement(offset))
-        }
-      }
-    }
-
-    val element = getRealElement
-
-    //clear data on startRefactoring, if there is no marks, but there is some data
-    if ((StartMarkAction.canStart(project) == null) && IntroduceTypeAliasData.isData) {
-      IntroduceTypeAliasData.clearData()
-    }
-
-    if (element.isDefined) {
-      if (IntroduceTypeAliasData.isData) {
-        invokeTypeElement(project, editor, file, element.get)
-      } else {
-        ScalaRefactoringUtil.afterTypeElementChoosing(project, editor, file, dataContext, element.get, INTRODUCE_TYPEALIAS_REFACTORING_NAME) {
-          typeElement =>
-            ScalaRefactoringUtil.trimSpacesAndComments(editor, file)
-            invokeTypeElement(project, editor, file, typeElement)
-        }
-      }
-    } else {
-      val canBeIntroduced: ScExpression => Boolean = ScalaRefactoringUtil.checkCanBeIntroduced(_)
-      ScalaRefactoringUtil.afterExpressionChoosing(project, editor, file, dataContext, INTRODUCE_VARIABLE_REFACTORING_NAME, canBeIntroduced) {
-        ScalaRefactoringUtil.trimSpacesAndComments(editor, file)
-        invokeExpression(project, editor, file, editor.getSelectionModel.getSelectionStart, editor.getSelectionModel.getSelectionEnd)
-      }
-    }
-=======
     val offset = editor.getCaretModel.getOffset
     def hasSelection = editor.getSelectionModel.hasSelection
     def selectionStart = editor.getSelectionModel.getSelectionStart
@@ -126,7 +79,6 @@
         invokeExpression(project, editor, file, selectionStart, selectionEnd)
       }
     }
->>>>>>> 3db4e4de
   }
 
   def invoke(project: Project, elements: Array[PsiElement], dataContext: DataContext) {
