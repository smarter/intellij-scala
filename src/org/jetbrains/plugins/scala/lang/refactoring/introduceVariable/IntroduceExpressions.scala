package org.jetbrains.plugins.scala.lang.refactoring.introduceVariable

import java.util

import com.intellij.internal.statistic.UsageTrigger
import com.intellij.openapi.application.ApplicationManager
import com.intellij.openapi.command.CommandProcessor
import com.intellij.openapi.editor.Editor
import com.intellij.openapi.project.Project
import com.intellij.openapi.util.{Computable, Pass, TextRange}
import com.intellij.openapi.wm.WindowManager
import com.intellij.psi._
import com.intellij.psi.impl.source.codeStyle.CodeEditUtil
import com.intellij.psi.util.PsiTreeUtil
import com.intellij.refactoring.introduce.inplace.OccurrencesChooser
import org.jetbrains.plugins.scala.ScalaBundle
import org.jetbrains.plugins.scala.extensions.{PsiElementExt, childOf}
import org.jetbrains.plugins.scala.lang.lexer.ScalaTokenTypes
import org.jetbrains.plugins.scala.lang.psi.ScalaPsiUtil
import org.jetbrains.plugins.scala.lang.psi.api.expr._
import org.jetbrains.plugins.scala.lang.psi.api.statements.{ScDeclaredElementsHolder, ScPatternDefinition, ScVariableDefinition}
import org.jetbrains.plugins.scala.lang.psi.api.toplevel.ScEarlyDefinitions
import org.jetbrains.plugins.scala.lang.psi.api.toplevel.templates.{ScClassParents, ScExtendsBlock, ScTemplateBody}
import org.jetbrains.plugins.scala.lang.psi.api.toplevel.typedef.ScMember
import org.jetbrains.plugins.scala.lang.psi.impl.ScalaPsiElementFactory._
import org.jetbrains.plugins.scala.lang.psi.types.ScType
import org.jetbrains.plugins.scala.lang.refactoring.namesSuggester.NameSuggester
import org.jetbrains.plugins.scala.lang.refactoring.util.ScalaRefactoringUtil._
import org.jetbrains.plugins.scala.lang.refactoring.util.{ScalaRefactoringUtil, ScalaVariableValidator, ValidationReporter}
import org.jetbrains.plugins.scala.project.ProjectContext
import org.jetbrains.plugins.scala.util.ScalaUtils
import scala.collection.JavaConverters._

/**
 * Created by Kate Ustyuzhanina
 * on 9/18/15
 */
trait IntroduceExpressions {
  this: ScalaIntroduceVariableHandler =>

  val INTRODUCE_VARIABLE_REFACTORING_NAME: String = ScalaBundle.message("introduce.variable.title")

  def invokeExpression(file: PsiFile, startOffset: Int, endOffset: Int)
                      (implicit project: Project, editor: Editor): Unit = {
    try {
      UsageTrigger.trigger(ScalaBundle.message("introduce.variable.id"))

      PsiDocumentManager.getInstance(project).commitAllDocuments()
      writableScalaFile(file, INTRODUCE_VARIABLE_REFACTORING_NAME)
      val (expr: ScExpression, types: Array[ScType]) = getExpression(project, editor, file, startOffset, endOffset).
        getOrElse(showErrorHintWithException(ScalaBundle.message("cannot.refactor.not.expression"), INTRODUCE_VARIABLE_REFACTORING_NAME))

      checkCanBeIntroduced(expr)
        .foreach(showErrorHintWithException(_, INTRODUCE_VARIABLE_REFACTORING_NAME))

      val occurrences: Array[TextRange] = fileEncloser(file, startOffset).toArray.flatMap {
        getOccurrenceRanges(unparExpr(expr), _)
      }

<<<<<<< HEAD
      val fileEncloser = ScalaRefactoringUtil.fileEncloser(startOffset, file)
      val occurrences: Array[TextRange] = ScalaRefactoringUtil.getOccurrenceRanges(ScalaRefactoringUtil.unparExpr(expr), fileEncloser)
      implicit val validator: ScalaVariableValidator = ScalaVariableValidator(file, expr, occurrences)
=======
      implicit val validator = ScalaVariableValidator(file, expr, occurrences)
>>>>>>> df5b67a1

      def runWithDialog() {
        val dialog = getDialog(project, editor, expr, types, occurrences, declareVariable = false)
        if (!dialog.isOK) {
          occurrenceHighlighters.foreach(_.dispose())
          occurrenceHighlighters = Seq.empty
          return
        }
        val varName: String = dialog.getEnteredName
        val varType: ScType = dialog.getSelectedType
        val isVariable: Boolean = dialog.isDeclareVariable
        val replaceAllOccurrences: Boolean = dialog.isReplaceAllOccurrences
        runRefactoring(startOffset, endOffset, file, editor, expr, occurrences, varName, varType, replaceAllOccurrences, isVariable)
      }

      def runInplace() {

        val callback = new Pass[OccurrencesChooser.ReplaceChoice] {
          def pass(replaceChoice: OccurrencesChooser.ReplaceChoice) {
            val replaceAll = OccurrencesChooser.ReplaceChoice.NO != replaceChoice
            val suggestedNames = NameSuggester.suggestNames(expr)

            val asVar = false
            val selectedType = types(0)
            val introduceRunnable: Computable[SmartPsiElementPointer[PsiElement]] =
              introduceVariable(startOffset, endOffset, file, editor, expr, occurrences, suggestedNames.head, selectedType,
                replaceAll, asVar)
<<<<<<< HEAD
            CommandProcessor.getInstance.executeCommand(project, () => {
              val newDeclaration: PsiElement = ApplicationManager.getApplication.runWriteAction(introduceRunnable).getElement
              val namedElement: PsiNamedElement = newDeclaration match {
                case holder: ScDeclaredElementsHolder =>
                  holder.declaredElements.headOption.orNull
                case enum: ScEnumerator => enum.pattern.bindings.headOption.orNull
                case _ => null
              }
              val newExpr: ScExpression = newDeclaration match {
                case ScVariableDefinition.expr(x) => x
                case ScPatternDefinition.expr(x) => x
                case enum: ScEnumerator => enum.rvalue
                case _ => null
              }
              if (namedElement != null && namedElement.isValid) {
                editor.getCaretModel.moveToOffset(namedElement.getTextOffset)
                editor.getSelectionModel.removeSelection()
                if (ScalaRefactoringUtil.isInplaceAvailable(editor)) {
                  PsiDocumentManager.getInstance(project).commitDocument(editor.getDocument)
                  PsiDocumentManager.getInstance(project).doPostponedOperationsAndUnblockDocument(editor.getDocument)
                  val variableIntroducer =
                    new ScalaInplaceVariableIntroducer(project, editor, newExpr, types, namedElement,
                      INTRODUCE_VARIABLE_REFACTORING_NAME, replaceAll, asVar, forceInferType(expr))

                  variableIntroducer.performInplaceRefactoring(new util.LinkedHashSet[String](suggestedNames.asJavaCollection))
=======
            CommandProcessor.getInstance.executeCommand(project, new Runnable {
              def run() {
                val newDeclaration: PsiElement = ApplicationManager.getApplication.runWriteAction(introduceRunnable).getElement
                val namedElement: PsiNamedElement = newDeclaration match {
                  case holder: ScDeclaredElementsHolder =>
                    holder.declaredElements.headOption.orNull
                  case enum: ScEnumerator => enum.pattern.bindings.headOption.orNull
                  case _ => null
                }
                val newExpr: ScExpression = newDeclaration match {
                  case ScVariableDefinition.expr(x) => x
                  case ScPatternDefinition.expr(x) => x
                  case enum: ScEnumerator => enum.rvalue
                  case _ => null
                }
                if (namedElement != null && namedElement.isValid) {
                  editor.getCaretModel.moveToOffset(namedElement.getTextOffset)
                  editor.getSelectionModel.removeSelection()
                  if (isInplaceAvailable(editor)) {
                    PsiDocumentManager.getInstance(project).commitDocument(editor.getDocument)
                    PsiDocumentManager.getInstance(project).doPostponedOperationsAndUnblockDocument(editor.getDocument)
                    val variableIntroducer =
                      new ScalaInplaceVariableIntroducer(project, editor, newExpr, types, namedElement,
                        INTRODUCE_VARIABLE_REFACTORING_NAME, replaceAll, asVar, forceInferType(expr))

                    import scala.collection.JavaConversions._
                    variableIntroducer.performInplaceRefactoring(new util.LinkedHashSet[String](suggestedNames))
                  }
>>>>>>> df5b67a1
                }
              }
            }, INTRODUCE_VARIABLE_REFACTORING_NAME, null)
          }
        }

        val chooser = new OccurrencesChooser[TextRange](editor) {
          override def getOccurrenceRange(occurrence: TextRange): TextRange = occurrence
        }

        if (occurrences.isEmpty) {
          callback.pass(OccurrencesChooser.ReplaceChoice.NO)
        } else {
          import scala.collection.JavaConverters._
          chooser.showChooser(new TextRange(startOffset, endOffset), occurrences.toList.asJava, callback)
        }
      }

      if (isInplaceAvailable(editor)) runInplace()
      else runWithDialog()
    }

    catch {
      case _: IntroduceException =>
    }
  }

  private def forceInferType(expr: ScExpression): Boolean = expr.isInstanceOf[ScFunctionExpr]

  //returns smart pointer to ScDeclaredElementsHolder or ScEnumerator
  private def runRefactoringInside(startOffset: Int, endOffset: Int, file: PsiFile, editor: Editor, expression_ : ScExpression,
                           occurrences_ : Array[TextRange], varName: String, varType: ScType,
                           replaceAllOccurrences: Boolean, isVariable: Boolean, fromDialogMode: Boolean = false): SmartPsiElementPointer[PsiElement] = {

    implicit val projectContext: ProjectContext = file

    def isIntroduceEnumerator(parExpr: PsiElement, prev: PsiElement, firstOccurenceOffset: Int): Option[ScForStatement] = {
      val result = prev match {
        case forSt: ScForStatement if forSt.body.orNull == parExpr => None
        case forSt: ScForStatement => Some(forSt)
        case _: ScEnumerator | _: ScGenerator => Option(prev.getParent.getParent.asInstanceOf[ScForStatement])
        case guard: ScGuard if guard.getParent.isInstanceOf[ScEnumerators] => Option(prev.getParent.getParent.asInstanceOf[ScForStatement])
        case _ =>
          parExpr match {
            case forSt: ScForStatement => Some(forSt) //there are occurrences both in body and in enumerators
            case _ => None
          }
      }
      for {
      //check that first occurence is after first generator
        forSt <- result
        enums <- forSt.enumerators
        generator = enums.generators.head
        if firstOccurenceOffset > generator.getTextRange.getEndOffset
      } yield forSt
    }
    def addPrivateIfNotLocal(declaration: PsiElement) {
      declaration match {
        case member: ScMember if !member.isLocal =>
          member.setModifierProperty("private", value = true)
        case _ =>
      }
    }
    def replaceRangeByDeclaration(range: TextRange, element: PsiElement): PsiElement = {
      val (start, end) = (range.getStartOffset, range.getEndOffset)
      val text: String = element.getText
      val document = editor.getDocument
      document.replaceString(start, end, text)
      PsiDocumentManager.getInstance(element.getProject).commitDocument(document)
      val newEnd = start + text.length
      editor.getCaretModel.moveToOffset(newEnd)
      val decl = PsiTreeUtil.findElementOfClassAtOffset(file, start, classOf[ScMember], /*strictStart =*/ false)
      lazy val enum = PsiTreeUtil.findElementOfClassAtOffset(file, start, classOf[ScEnumerator], /*strictStart =*/ false)
      Option(decl).getOrElse(enum)
    }

    object inExtendsBlock {
      def unapply(e: PsiElement): Option[ScExtendsBlock] = {
        e match {
          case extBl: ScExtendsBlock =>
            Some(extBl)
          case elem if PsiTreeUtil.getParentOfType(elem, classOf[ScClassParents]) != null =>
            PsiTreeUtil.getParentOfType(elem, classOf[ScExtendsBlock]) match {
              case _ childOf (_: ScNewTemplateDefinition) => None
              case extBl => Some(extBl)
            }
          case _ => None
        }
      }
    }

    def isOneLiner = {
      val lineText = getLineText(editor)
      val model = editor.getSelectionModel
      val document = editor.getDocument
      val selectedText = model.getSelectedText
      val lineNumber = document.getLineNumber(model.getSelectionStart)

      val oneLineSelected = selectedText != null && lineText != null && selectedText.trim == lineText.trim

      val element = file.findElementAt(model.getSelectionStart)
      var parent = element
      def atSameLine(elem: PsiElement) = {
        val offsets = Seq(elem.getTextRange.getStartOffset, elem.getTextRange.getEndOffset)
        offsets.forall(document.getLineNumber(_) == lineNumber)
      }
      while (parent != null && !parent.isInstanceOf[PsiFile] && atSameLine(parent)) {
        parent = parent.getParent
      }
      val insideExpression = parent match {
        case null | _: ScBlock | _: ScTemplateBody | _: ScEarlyDefinitions | _: PsiFile => false
        case _ => true
      }
      oneLineSelected && !insideExpression
    }

    val revertInfo = RevertInfo(file.getText, editor.getCaretModel.getOffset)
    editor.putUserData(ScalaIntroduceVariableHandler.REVERT_INFO, revertInfo)

    val typeName = if (varType != null) varType.canonicalText else ""
    val expression = expressionToIntroduce(expression_)

    def needsTypeAnnotation =
      ScalaInplaceVariableIntroducer.needsTypeAnnotation(_: PsiElement, expression, forceInferType(expression), fromDialogMode)

    val isFunExpr = expression.isInstanceOf[ScFunctionExpr]
    val mainRange = new TextRange(startOffset, endOffset)
    val occurrences: Array[TextRange] = if (!replaceAllOccurrences) {
      Array[TextRange] (mainRange)
    } else occurrences_
    val occCount = occurrences.length

    val mainOcc = occurrences.indexWhere(range => range.contains(mainRange) || mainRange.contains(range))
    val fastDefinition = occCount == 1 && isOneLiner

    //changes document directly
    val replacedOccurences = replaceOccurences(occurrences, varName, file)

    //only Psi-operations after this moment
    var firstRange = replacedOccurences(0)
    val firstElement = findParentExpr(file, firstRange)
    val parentExprs =
      if (occCount == 1)
        firstElement match {
          case _ childOf ((block: ScBlock) childOf ((_) childOf (call: ScMethodCall)))
            if isFunExpr && block.statements.size == 1 => Seq(call)
          case _ childOf ((block: ScBlock) childOf (infix: ScInfixExpr))
            if isFunExpr && block.statements.size == 1 => Seq(infix)
          case expr => Seq(expr)
        }
      else replacedOccurences.toSeq.map(findParentExpr(file, _))
    val commonParent: PsiElement = PsiTreeUtil.findCommonParent(parentExprs: _*)

    val nextParentInFile = nextParent(commonParent, file)

    editor.getCaretModel.moveToOffset(replacedOccurences(mainOcc).getEndOffset)

    def createEnumeratorIn(forStmt: ScForStatement): ScEnumerator = {
      val parent: ScEnumerators = forStmt.enumerators.orNull
      val inParentheses = parent.prevSiblings.toList.exists(_.getNode.getElementType == ScalaTokenTypes.tLPARENTHESIS)
      val needType = needsTypeAnnotation(parent)
      val created = createEnumerator(varName, unparExpr(expression), if (needType) typeName else "")
      val elem = parent.getChildren.filter(_.getTextRange.contains(firstRange)).head
      var result: ScEnumerator = null
      if (elem != null) {
        var needSemicolon = true
        var sibling = elem.getPrevSibling
        if (inParentheses) {
          while (sibling != null && sibling.getText.trim == "") sibling = sibling.getPrevSibling
          if (sibling != null && sibling.getText.endsWith(";")) needSemicolon = false
          val semicolon = parent.addBefore(createSemicolon, elem)
          result = parent.addBefore(created, semicolon).asInstanceOf[ScEnumerator]
          if (needSemicolon) {
            parent.addBefore(createSemicolon, result)
          }
        } else {
          if (sibling.getText.indexOf('\n') != -1) needSemicolon = false
          result = parent.addBefore(created, elem).asInstanceOf[ScEnumerator]
          parent.addBefore(createNewLine()(elem.getManager), elem)
          if (needSemicolon) {
            parent.addBefore(createNewLine(), result)
          }
        }
      }
      result
    }

    def createVariableDefinition(): PsiElement = {
      if (fastDefinition) {
        val addType = needsTypeAnnotation(firstElement)
        replaceRangeByDeclaration(replacedOccurences(0), createDeclaration(varName, if (addType) typeName else "", isVariable, unparExpr(expression)))
      } else {
        var needFormatting = false
        val parent = commonParent match {
          case inExtendsBlock(extBl) =>
            needFormatting = true
            extBl.addEarlyDefinitions()
          case _ =>
            val needBraces = !commonParent.isInstanceOf[ScBlock] && ScalaRefactoringUtil.needBraces(commonParent, nextParentInFile)
            if (needBraces) {
              firstRange = firstRange.shiftRight(1)
              val replaced = commonParent.replace(createExpressionFromText("{" + commonParent.getText + "}"))
              replaced.getPrevSibling match {
                case ws: PsiWhiteSpace if ws.getText.contains("\n") => ws.delete()
                case _ =>
              }
              replaced
            } else container(commonParent, file)
        }
        val anchor = parent.getChildren.find(_.getTextRange.contains(firstRange)).getOrElse(parent.getLastChild)
        if (anchor != null) {
          val addType = needsTypeAnnotation(anchor)

          val created = createDeclaration(varName, if (addType) typeName else "", isVariable, unparExpr(expression))

          val result = ScalaPsiUtil.addStatementBefore(created.asInstanceOf[ScBlockStatement], parent, Some(anchor))
          CodeEditUtil.markToReformat(parent.getNode, needFormatting)
          result
        } else throw new IntroduceException
      }
    }

    val createdDeclaration: PsiElement = isIntroduceEnumerator(commonParent, nextParentInFile, firstRange.getStartOffset) match {
      case Some(forStmt) => createEnumeratorIn(forStmt)
      case _ => createVariableDefinition()
    }

    addPrivateIfNotLocal(createdDeclaration)
    ScalaPsiUtil.adjustTypes(createdDeclaration)
    SmartPointerManager.getInstance(file.getProject).createSmartPsiElementPointer(createdDeclaration)
  }

  def runRefactoring(startOffset: Int, endOffset: Int, file: PsiFile, editor: Editor, expression: ScExpression,
                     occurrences_ : Array[TextRange], varName: String, varType: ScType,
                     replaceAllOccurrences: Boolean, isVariable: Boolean) {
    val runnable = new Runnable() {
      def run() {
        runRefactoringInside(startOffset, endOffset, file, editor, expression, occurrences_, varName,
          varType, replaceAllOccurrences, isVariable, fromDialogMode = true) //this for better debug
      }
    }

    ScalaUtils.runWriteAction(runnable, editor.getProject, INTRODUCE_VARIABLE_REFACTORING_NAME)
    editor.getSelectionModel.removeSelection()
  }

  protected def introduceVariable(startOffset: Int, endOffset: Int, file: PsiFile, editor: Editor, expression: ScExpression,
                        occurrences_ : Array[TextRange], varName: String, varType: ScType,
                        replaceAllOccurrences: Boolean, isVariable: Boolean): Computable[SmartPsiElementPointer[PsiElement]] = {

    () => runRefactoringInside(startOffset, endOffset, file, editor, expression, occurrences_, varName,
      varType, replaceAllOccurrences, isVariable)

  }

  protected def getDialog(project: Project, editor: Editor, expr: ScExpression, typez: Array[ScType],
                          occurrences: Array[TextRange], declareVariable: Boolean)
                         (implicit validator: ScalaVariableValidator): ScalaIntroduceVariableDialog = {
    // Add occurrences highlighting
    if (occurrences.length > 1)
      occurrenceHighlighters = highlightOccurrences(project, occurrences, editor)

    val possibleNames = NameSuggester.suggestNames(expr).toArray
    val reporter = new ValidationReporter(project, this)

    val dialog = new ScalaIntroduceVariableDialog(project, typez, occurrences.length, reporter, possibleNames, expr)
    dialog.show()
    if (!dialog.isOK) {
      if (occurrences.length > 1) {
        WindowManager.getInstance.getStatusBar(project).
          setInfo(ScalaBundle.message("press.escape.to.remove.the.highlighting"))
      }
    }

    dialog
  }
}<|MERGE_RESOLUTION|>--- conflicted
+++ resolved
@@ -57,13 +57,7 @@
         getOccurrenceRanges(unparExpr(expr), _)
       }
 
-<<<<<<< HEAD
-      val fileEncloser = ScalaRefactoringUtil.fileEncloser(startOffset, file)
-      val occurrences: Array[TextRange] = ScalaRefactoringUtil.getOccurrenceRanges(ScalaRefactoringUtil.unparExpr(expr), fileEncloser)
       implicit val validator: ScalaVariableValidator = ScalaVariableValidator(file, expr, occurrences)
-=======
-      implicit val validator = ScalaVariableValidator(file, expr, occurrences)
->>>>>>> df5b67a1
 
       def runWithDialog() {
         val dialog = getDialog(project, editor, expr, types, occurrences, declareVariable = false)
@@ -91,7 +85,6 @@
             val introduceRunnable: Computable[SmartPsiElementPointer[PsiElement]] =
               introduceVariable(startOffset, endOffset, file, editor, expr, occurrences, suggestedNames.head, selectedType,
                 replaceAll, asVar)
-<<<<<<< HEAD
             CommandProcessor.getInstance.executeCommand(project, () => {
               val newDeclaration: PsiElement = ApplicationManager.getApplication.runWriteAction(introduceRunnable).getElement
               val namedElement: PsiNamedElement = newDeclaration match {
@@ -109,7 +102,7 @@
               if (namedElement != null && namedElement.isValid) {
                 editor.getCaretModel.moveToOffset(namedElement.getTextOffset)
                 editor.getSelectionModel.removeSelection()
-                if (ScalaRefactoringUtil.isInplaceAvailable(editor)) {
+                if (isInplaceAvailable(editor)) {
                   PsiDocumentManager.getInstance(project).commitDocument(editor.getDocument)
                   PsiDocumentManager.getInstance(project).doPostponedOperationsAndUnblockDocument(editor.getDocument)
                   val variableIntroducer =
@@ -117,36 +110,6 @@
                       INTRODUCE_VARIABLE_REFACTORING_NAME, replaceAll, asVar, forceInferType(expr))
 
                   variableIntroducer.performInplaceRefactoring(new util.LinkedHashSet[String](suggestedNames.asJavaCollection))
-=======
-            CommandProcessor.getInstance.executeCommand(project, new Runnable {
-              def run() {
-                val newDeclaration: PsiElement = ApplicationManager.getApplication.runWriteAction(introduceRunnable).getElement
-                val namedElement: PsiNamedElement = newDeclaration match {
-                  case holder: ScDeclaredElementsHolder =>
-                    holder.declaredElements.headOption.orNull
-                  case enum: ScEnumerator => enum.pattern.bindings.headOption.orNull
-                  case _ => null
-                }
-                val newExpr: ScExpression = newDeclaration match {
-                  case ScVariableDefinition.expr(x) => x
-                  case ScPatternDefinition.expr(x) => x
-                  case enum: ScEnumerator => enum.rvalue
-                  case _ => null
-                }
-                if (namedElement != null && namedElement.isValid) {
-                  editor.getCaretModel.moveToOffset(namedElement.getTextOffset)
-                  editor.getSelectionModel.removeSelection()
-                  if (isInplaceAvailable(editor)) {
-                    PsiDocumentManager.getInstance(project).commitDocument(editor.getDocument)
-                    PsiDocumentManager.getInstance(project).doPostponedOperationsAndUnblockDocument(editor.getDocument)
-                    val variableIntroducer =
-                      new ScalaInplaceVariableIntroducer(project, editor, newExpr, types, namedElement,
-                        INTRODUCE_VARIABLE_REFACTORING_NAME, replaceAll, asVar, forceInferType(expr))
-
-                    import scala.collection.JavaConversions._
-                    variableIntroducer.performInplaceRefactoring(new util.LinkedHashSet[String](suggestedNames))
-                  }
->>>>>>> df5b67a1
                 }
               }
             }, INTRODUCE_VARIABLE_REFACTORING_NAME, null)
