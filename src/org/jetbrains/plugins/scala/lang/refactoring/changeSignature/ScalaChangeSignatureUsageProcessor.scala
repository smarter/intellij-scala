--- conflicted
+++ resolved
@@ -176,17 +176,11 @@
       val refElem = ref.getElement
       refElem match {
         case isAnonFunUsage(anonFunUsageInfo) => results += anonFunUsageInfo
-<<<<<<< HEAD
-        case (refExpr: ScReferenceExpression) childOf (mc: ScMethodCall) => results += MethodCallUsageInfo(refExpr, mc)
-        case ChildOf(infix @ ScInfixExpr(_, `refElem`, _)) => results += InfixExprUsageInfo(infix)
-        case ChildOf(postfix @ ScPostfixExpr(_, `refElem`)) => results += PostfixExprUsageInfo(postfix)
-=======
         case (scRef: ScReferenceElement) childOf(_: ScImportSelector | _: ScImportExpr) => results += ImportUsageInfo(scRef)
         case (refExpr: ScReferenceExpression) childOf (mc: ScMethodCall) => results += MethodCallUsageInfo(refExpr, mc)
         case ChildOf(infix @ ScInfixExpr(_, `refElem`, _)) => results += InfixExprUsageInfo(infix)
         case ChildOf(postfix @ ScPostfixExpr(_, `refElem`)) => results += PostfixExprUsageInfo(postfix)
         case ref @ ScConstructor.byReference(constr) => results += ConstructorUsageInfo(ref, constr)
->>>>>>> b0344d88
         case refExpr: ScReferenceExpression => results += RefExpressionUsage(refExpr)
         case _ =>
       }
