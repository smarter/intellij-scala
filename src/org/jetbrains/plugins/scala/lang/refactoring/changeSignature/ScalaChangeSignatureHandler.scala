--- conflicted
+++ resolved
@@ -44,21 +44,8 @@
           val message = ScalaBundle.message("change.signature.not.supported.implicit.parameters")
           showErrorHint(message)
           false
-<<<<<<< HEAD
-        case fun: ScFunction if fun.isConstructor =>
-          val message = ScalaBundle.message("change.signature.not.supported.constructors")
-=======
         case fun: ScFunction if fun.hasModifierProperty("implicit") =>
           val message = ScalaBundle.message("change.signature.not.supported.implicit.functions")
->>>>>>> b0344d88
-          showErrorHint(message)
-          false
-        case fun: ScFunction if fun.hasModifierProperty("implicit") =>
-          val message = ScalaBundle.message("change.signature.not.supported.implicit.functions")
-          showErrorHint(message)
-          false
-        case fun: ScFunction if fun.isLocal =>
-          val message = "Change signature is not supported for local functions yet"
           showErrorHint(message)
           false
         case _ => true
