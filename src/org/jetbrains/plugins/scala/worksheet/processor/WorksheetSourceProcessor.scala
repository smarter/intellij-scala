--- conflicted
+++ resolved
@@ -338,11 +338,7 @@
     objectRes append (printMethodName + "(\"" + END_OUTPUT_MARKER + "\")\n") append "} \n }"
 
     val codeResult = objectPrologue + importStmts.mkString(";") + classRes.toString() + "\n\n\n" + objectRes.toString()
-<<<<<<< HEAD
-    Some(
-=======
     Left(
->>>>>>> d4e7f0ce
       (codeResult, packOpt.map(_ + ".").getOrElse("") + name)
     )
   }
