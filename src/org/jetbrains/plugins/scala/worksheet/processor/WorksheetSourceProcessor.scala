package org.jetbrains.plugins.scala
package worksheet.processor

import com.intellij.openapi.editor.Editor
import com.intellij.openapi.util.Key
import com.intellij.openapi.util.text.StringUtil
<<<<<<< HEAD
import com.intellij.openapi.module.ModuleUtilCore
import scala.annotation.tailrec
=======
import com.intellij.psi._
import org.jetbrains.plugins.scala.config.ScalaFacet
>>>>>>> bcbcc76a
import org.jetbrains.plugins.scala.lang.lexer.ScalaTokenTypes
import org.jetbrains.plugins.scala.lang.psi.ScalaPsiElement
import org.jetbrains.plugins.scala.lang.psi.api.ScalaFile
import org.jetbrains.plugins.scala.lang.psi.api.base.ScStableCodeReferenceElement
import org.jetbrains.plugins.scala.lang.psi.api.expr.{ScAssignStmt, ScExpression, ScMethodCall}
import org.jetbrains.plugins.scala.lang.psi.api.statements._
import org.jetbrains.plugins.scala.lang.psi.api.toplevel.imports.ScImportStmt
import org.jetbrains.plugins.scala.lang.psi.api.toplevel.typedef._
import org.jetbrains.plugins.scala.worksheet.actions.RunWorksheetAction

import scala.annotation.tailrec
import scala.collection.mutable
import project._

/**
 * User: Dmitry Naydanov
 * Date: 1/15/14
 */
object WorksheetSourceProcessor {
  val END_TOKEN_MARKER = "###worksheet###$$end$$"
  val END_OUTPUT_MARKER = "###worksheet###$$end$$!@#$%^&*(("
  val END_GENERATED_MARKER = "/* ###worksheet### generated $$end$$ */"

  val WORKSHEET_PRE_CLASS_KEY = new Key[String]("WorksheetPreClassKey")

  
  def extractLineInfoFrom(encoded: String): Option[(Int, Int)] = {
    if (encoded startsWith END_TOKEN_MARKER) { 
      val nums = encoded stripPrefix END_TOKEN_MARKER stripSuffix "\n" split '|'
      if (nums.length == 2) {
        try {
          val (a, b) = (Integer parseInt nums(0), Integer parseInt nums(1))
          if (a > -1 && b > -1) Some((a,b)) else None
        } catch {
          case _: NumberFormatException => None
        }
      } else None
    } else None
  }
  
  /**
   * @return (Code, Main class name)
   */
  def process(srcFile: ScalaFile, ifEditor: Option[Editor], iterNumber: Int): Either[(String, String), PsiErrorElement] = {
    if (!srcFile.isWorksheetFile) return Right(null)
    
    val name = s"A$$A$iterNumber"
    val instanceName = s"inst$$A$$A"
    val packOpt = Option(srcFile.getContainingDirectory) flatMap {
      case dir => Option(JavaDirectoryService.getInstance().getPackage(dir))
    } collect {
      case psiPackage: PsiPackage if !psiPackage.getQualifiedName.trim.isEmpty =>
        psiPackage.getQualifiedName
    }

    val packStmt = packOpt map ("package " + _ + " ; ") getOrElse ""

    val importStmts = mutable.ArrayBuffer[String]()
    //val macroPrinterName = "MacroPrinter210" // "worksheet$$macro$$printer"
    
<<<<<<< HEAD
    val macroPrinterName = Option(ModuleUtilCore.findModuleForFile(srcFile.getVirtualFile, srcFile.getProject)) flatMap {
      case module => module.scalaSdk.flatMap(_.compilerVersion).collect {
        case v if v.startsWith("2.10") => "MacroPrinter210"
        case v if v.startsWith("2.11") => "MacroPrinter211"
=======
    val macroPrinterName = Option(RunWorksheetAction getModuleFor srcFile) flatMap {
      case module => ScalaFacet findIn module flatMap {
        case facet => facet.compiler flatMap {
          case c =>
            c.version collect {
              case v if v.startsWith("2.10") => "MacroPrinter210"
              case v if v.startsWith("2.11") => "MacroPrinter211"
            }
        }
>>>>>>> bcbcc76a
      }
    } getOrElse "MacroPrinter"
    
    val runPrinterName = "worksheet$$run$$printer"

    val printMethodName = "println"

    val ifDocument = ifEditor map (_.getDocument)
    val classPrologue = name // s"$name ${if (iterNumber > 0) s"extends A${iterNumber - 1}" }" //todo disabled until I implement incremental code generation
    val objectPrologue = s"${packStmt}import _root_.org.jetbrains.plugins.scala.worksheet.$macroPrinterName\n\n object $name { \n"
    
    val startText = ""
    
    val classRes = new StringBuilder(s"final class $classPrologue { \n")
    val objectRes = new StringBuilder(s"def main($runPrinterName: Any) { \n val $instanceName = new $name \n")
    
    var resCount = 0
    var assignCount = 0
    
    val eraseClassName = ".replace(\"" + instanceName + ".\", \"\")"
    val erasePrefixName = ".stripPrefix(\"" + name + "$" + name + "$\")"
    
    @inline def insertNlsFromWs(psi: PsiElement) = psi.getNextSibling match {
      case ws: PsiWhiteSpace =>
        val c = ws.getText count (_ == '\n')
        if (c == 0) ";" else StringUtil.repeat("\n", c)
      case _ => ";"
    }
    
    @inline def psiToLineNumbers(psi: PsiElement): Option[String] = ifDocument map {
      case document =>
        var actualPsi = psi
        
        actualPsi.getFirstChild match {
          case _: PsiComment =>
            @tailrec
            def iter(wsOrComment: PsiElement): PsiElement = {
              wsOrComment match {
                case comment: PsiComment => 
                  appendPsiComment(comment)
                  iter(comment.getNextSibling)
                case ws: PsiWhiteSpace =>
                  appendPsiWhitespace(ws)
                  iter(ws.getNextSibling)
                case a: PsiElement if a.getTextRange.isEmpty => iter(a.getNextSibling)
                case a: PsiElement => a
                case _ => psi  
              }
            }

            actualPsi = iter(actualPsi.getFirstChild)
          case _ =>
        }
        
        
        val start = actualPsi.getTextRange.getStartOffset //actualPsi for start and psi for end - it is intentional
        val end = psi.getTextRange.getEndOffset
        s"${document getLineNumber start}|${document getLineNumber end}"
    }
    
    @inline def appendPsiLineInfo(psi: PsiElement, numberStr: Option[String] = None) {
      val lineNumbers = numberStr getOrElse psiToLineNumbers(psi)
      
      objectRes append printMethodName append "(\"" append END_TOKEN_MARKER append lineNumbers append "\")\n"
    }
    
    @inline def appendDeclaration(psi: ScalaPsiElement) {
      val txt = psi match {
        case valDef: ScPatternDefinition if !valDef.getModifierList.has(ScalaTokenTypes.kLAZY) =>
          "lazy " + valDef.getText
        case a => a.getText
      }

      classRes append txt append insertNlsFromWs(psi)
    }
    
    @inline def appendPsiComment(comment: PsiComment) {
      val range = comment.getTextRange
      ifDocument map {
        document => document.getLineNumber(range.getEndOffset) - document.getLineNumber(range.getStartOffset) + 1
      } map {
        case differ => for (_ <- 0 until differ) objectRes append printMethodName append "()\n"
      } getOrElse {
        val count = comment.getText count (_ == '\n')
        for (_ <- 0 until count) objectRes append printMethodName append "()\n"
      }
    }
    
    @inline def appendPsiWhitespace(ws: PsiWhiteSpace) {
      val count = ws.getText count (_ == '\n')
      for (_ <- 1 until count) objectRes append printMethodName append "()\n"
    }
    
    @inline def appendAll(psi: ScalaPsiElement, numberStr: Option[String] = None) {
      appendDeclaration(psi)
      appendPsiLineInfo(psi, numberStr)
    }
    
    @inline def withPrint(text: String) = printMethodName + "(\"" + startText + text + "\")\n" 
    
    @inline def withPrecomputeLines(psi: ScalaPsiElement, body: => Unit) {
      val lineNum = psiToLineNumbers(psi)
      body
      appendAll(psi, lineNum)
    }
    
    @inline def processImport(imp: ScImportStmt) = {
      val text = imp.getText
      val lineNums = psiToLineNumbers(imp)

      objectRes append s"$printMethodName($macroPrinterName.printImportInfo({$text;}))\n"

      importStmts += (text + insertNlsFromWs(imp))
      appendPsiLineInfo(imp, lineNums)
    }

    def processLocalImport(imp: ScImportStmt): Boolean = {
      if (imp.importExprs.length < 1) return false

      var currentQual = imp.importExprs(0).qualifier
      var lastFound: Option[(ScStableCodeReferenceElement, PsiElement)] = None

      while (currentQual != null) {
        currentQual.resolve() match {
          case el: PsiElement if el.getContainingFile == srcFile => lastFound = Some(currentQual, el)
          case _ =>
        }

        currentQual = currentQual.qualifier.orNull
      }

      lastFound exists {
        case (lastQualifier, el) =>
          val text = imp.getText
          val qualifierName = lastQualifier.qualName
          val lineNums = psiToLineNumbers(imp)
          val memberName = if (el.isInstanceOf[ScValue] || el.isInstanceOf[ScVariable]) //variable to avoid weird errors
            s"get$$$$instance$$$$$qualifierName" else qualifierName

          objectRes append
            s";{val $qualifierName = $instanceName.$memberName; $printMethodName($macroPrinterName.printImportInfo({$text;}))}\n"
          classRes append s"$text${insertNlsFromWs(imp)}"

          appendPsiLineInfo(imp, lineNums)
          true
      }
    }

    def withTempVar(callee: String, withInstance: Boolean = true) =
      "{val $$temp$$ = " + (if (withInstance) instanceName + "." else "") + callee + s"; $macroPrinterName.printDefInfo(" + "$$temp$$" + ")" +
        eraseClassName + " + \" = \" + (Option($$temp$$).map(_.toString).getOrElse(\"null\"))" + erasePrefixName + "}"

    def insertUntouched(exprs: mutable.Iterable[PsiElement]) {
      exprs foreach {
        case expr => classRes append expr.getText append insertNlsFromWs(expr)
      }
    }

    val preDeclarations = mutable.ListBuffer.empty[PsiElement]
    val postDeclarations = mutable.ListBuffer.empty[PsiElement]

    val root  = if (!isForObject(srcFile)) srcFile else {
      ((null: PsiElement) /: srcFile.getChildren) {
        case (a, imp: ScImportStmt) => 
          processImport(imp)
          a
        case (null, obj: ScObject) =>
          obj.putCopyableUserData(WORKSHEET_PRE_CLASS_KEY, "+")
          obj.extendsBlock.templateBody getOrElse srcFile
        case (null, cl: ScTemplateDefinition) =>
          cl.putCopyableUserData(WORKSHEET_PRE_CLASS_KEY, "+")
          preDeclarations += cl
          null
        case (a: PsiElement, cl: ScTemplateDefinition) =>
          postDeclarations += cl
          a
        case (a, _) => a
      }
    }

    insertUntouched(preDeclarations)

    val rootChildren = root match {
      case file: PsiFile => file.getChildren
      case other => other.getNode.getChildren(null) map (_.getPsi)
    }

    rootChildren foreach {
      case tpe: ScTypeAlias =>
        withPrecomputeLines(tpe, {
          objectRes append withPrint(s"defined type alias ${tpe.name}")
        } )
      case fun: ScFunction =>
        withPrecomputeLines(fun, {
          objectRes append (printMethodName + "(\"" + fun.getName + ": \" + " + macroPrinterName +
            s".printGeneric({import $instanceName._ ;" + fun.getText + " })" + eraseClassName + ")\n")
        })
      case tpeDef: ScTypeDefinition =>
        withPrecomputeLines(tpeDef, {
          val keyword = tpeDef match {
            case _: ScClass => "class"
            case _: ScTrait => "trait"
            case _ => "module"
          }

          objectRes append withPrint(s"defined $keyword ${tpeDef.name}")
        })
      case valDef: ScPatternDefinition =>
        withPrecomputeLines(valDef, {
          valDef.bindings foreach {
            case p =>
              val pName = p.name
              val defName = s"get$$$$instance$$$$$pName"

              classRes append s"def $defName = $pName;$END_GENERATED_MARKER"
              objectRes append (printMethodName + "(\"" + startText + pName + ": \" + " + withTempVar(defName) + ")\n")
          }
        })
      case varDef: ScVariableDefinition =>
        val lineNum = psiToLineNumbers(varDef)

        val txt = varDef.expr.map {
          case expr =>
            "var " + varDef.declaredElements.map(_.name).mkString("(", ",", ")") + s" = { " + expr.getText + ";}"
        } getOrElse varDef.getText

        classRes.append(txt).append(";")
        varDef.declaredNames foreach {
          case pName =>
            objectRes append (
              printMethodName + "(\"" + startText + pName + ": \" + " + withTempVar(pName /*, withInstance = false*/) + ")\n"
            )
        }

        appendPsiLineInfo(varDef, lineNum)
      case assign: ScAssignStmt if !assign.getLExpression.isInstanceOf[ScMethodCall] =>
        val pName = assign.getLExpression.getText
        val lineNums = psiToLineNumbers(assign)
        val defName = s"`get$$$$instance_$assignCount$$$$$pName`"
        
        classRes append s"def $defName = { $END_GENERATED_MARKER${assign.getText}}${insertNlsFromWs(assign)}"
        objectRes append s"$instanceName.$defName; " append (printMethodName + "(\"" + startText + pName + ": \" + " + 
          withTempVar(pName) + ")\n")

        appendPsiLineInfo(assign, lineNums)
        
        assignCount += 1
      case imp: ScImportStmt =>
        if (!processLocalImport(imp)) processImport(imp)
      case comm: PsiComment => appendPsiComment(comm)
      case expr: ScExpression =>
        val resName = s"get$$$$instance$$$$res$resCount"
        val lineNums = psiToLineNumbers(expr)

        classRes append s"def $resName = $END_GENERATED_MARKER${expr.getText}${insertNlsFromWs(expr)}" 
        objectRes append (printMethodName + "(\"res" + startText + resCount + ": \" + " + withTempVar(resName) + ")\n")
        appendPsiLineInfo(expr, lineNums)
        
        resCount += 1
      case ws: PsiWhiteSpace => appendPsiWhitespace(ws)
      case error: PsiErrorElement => return Right(error)
      case a => 
    }

    insertUntouched(postDeclarations)

    classRes append "}"
    objectRes append (printMethodName + "(\"" + END_OUTPUT_MARKER + "\")\n") append "} \n }"

    val codeResult = objectPrologue + importStmts.mkString(";") + classRes.toString() + "\n\n\n" + objectRes.toString()
    Left(
      (codeResult, packOpt.map(_ + ".").getOrElse("") + name)
    )
  }
  
  private def isForObject(file: ScalaFile) = {
    @tailrec
    def isObjectOk(psi: PsiElement): Boolean = psi match {
      case _: ScImportStmt | _: PsiWhiteSpace | _: PsiComment  => isObjectOk(psi.getNextSibling)
      case obj: ScObject => obj.extendsBlock.templateParents.isEmpty //isOk(psi.getNextSibling) - for compatibility with Eclipse. Its worksheet proceeds with expressions inside first object found
      case _: PsiClass => isObjectOk(psi.getNextSibling)
      case _ => false
    }
    
    isObjectOk(file.getFirstChild)
  }
}<|MERGE_RESOLUTION|>--- conflicted
+++ resolved
@@ -4,13 +4,7 @@
 import com.intellij.openapi.editor.Editor
 import com.intellij.openapi.util.Key
 import com.intellij.openapi.util.text.StringUtil
-<<<<<<< HEAD
-import com.intellij.openapi.module.ModuleUtilCore
-import scala.annotation.tailrec
-=======
 import com.intellij.psi._
-import org.jetbrains.plugins.scala.config.ScalaFacet
->>>>>>> bcbcc76a
 import org.jetbrains.plugins.scala.lang.lexer.ScalaTokenTypes
 import org.jetbrains.plugins.scala.lang.psi.ScalaPsiElement
 import org.jetbrains.plugins.scala.lang.psi.api.ScalaFile
@@ -20,10 +14,10 @@
 import org.jetbrains.plugins.scala.lang.psi.api.toplevel.imports.ScImportStmt
 import org.jetbrains.plugins.scala.lang.psi.api.toplevel.typedef._
 import org.jetbrains.plugins.scala.worksheet.actions.RunWorksheetAction
+import org.jetbrains.plugins.scala.project._
 
 import scala.annotation.tailrec
 import scala.collection.mutable
-import project._
 
 /**
  * User: Dmitry Naydanov
@@ -71,22 +65,10 @@
     val importStmts = mutable.ArrayBuffer[String]()
     //val macroPrinterName = "MacroPrinter210" // "worksheet$$macro$$printer"
     
-<<<<<<< HEAD
-    val macroPrinterName = Option(ModuleUtilCore.findModuleForFile(srcFile.getVirtualFile, srcFile.getProject)) flatMap {
+    val macroPrinterName = Option(RunWorksheetAction getModuleFor srcFile) flatMap {
       case module => module.scalaSdk.flatMap(_.compilerVersion).collect {
         case v if v.startsWith("2.10") => "MacroPrinter210"
         case v if v.startsWith("2.11") => "MacroPrinter211"
-=======
-    val macroPrinterName = Option(RunWorksheetAction getModuleFor srcFile) flatMap {
-      case module => ScalaFacet findIn module flatMap {
-        case facet => facet.compiler flatMap {
-          case c =>
-            c.version collect {
-              case v if v.startsWith("2.10") => "MacroPrinter210"
-              case v if v.startsWith("2.11") => "MacroPrinter211"
-            }
-        }
->>>>>>> bcbcc76a
       }
     } getOrElse "MacroPrinter"
     
