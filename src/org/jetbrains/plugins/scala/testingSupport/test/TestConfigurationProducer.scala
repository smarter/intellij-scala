--- conflicted
+++ resolved
@@ -19,11 +19,6 @@
 import com.intellij.ui.components.JBList
 import org.jetbrains.plugins.scala.lang.psi.ScalaPsiUtil
 import org.jetbrains.plugins.scala.lang.psi.api.toplevel.typedef.ScTypeDefinition
-<<<<<<< HEAD
-import org.jetbrains.plugins.scala.lang.psi.impl.ScalaPsiManager
-import org.jetbrains.plugins.scala.lang.refactoring.util.ScalaNamesUtil
-=======
->>>>>>> 8a8e50bd
 
 /**
  * @author Roman.Shein
@@ -73,11 +68,6 @@
     }
   }
 
-  protected def getConfigQualifiedName(aClass: PsiClass): String = aClass match {
-    case typeDef: ScTypeDefinition => ScalaNamesUtil.cleanFqn(typeDef.qualifiedName)
-    case _ => aClass.getQualifiedName
-  }
-
   override def onFirstRun(configuration: ConfigurationFromContext, context: ConfigurationContext, startRunnable: Runnable): Unit = {
     configuration.getConfiguration match {
       case config: AbstractTestRunConfiguration =>
@@ -114,9 +104,7 @@
                   }
                 case _ =>
               }
-              val renderer = new PsiClassListCellRenderer() {
-                override def getElementText(element: PsiClass): String = getConfigQualifiedName(element)
-              }
+              val renderer = new PsiClassListCellRenderer()
               import scala.collection.JavaConversions._
               val classesSorted = classes.sorted(Ordering.comparatorToOrdering(renderer.getComparator))
               val jbList = new JBList(classesSorted:_*)
@@ -136,11 +124,16 @@
               true
             }
 
+//            override protected def runForClasses(classes: java.util.List[PsiClass], method: PsiMethod,
+//                                                 context: ConfigurationContext, performRunnable: Runnable) {
+//
+//              performRunnable.run()
+//            }
+
             override protected def runForClass(aClass: PsiClass, psiMethod: PsiMethod, context: ConfigurationContext,
                                                performRunnable: Runnable) {
-              val suiteName = getConfigQualifiedName(aClass)
-              config.setTestClassPath(suiteName)
-              config.setName(StringUtil.getShortName(suiteName) + (if (config.getTestName != "") "." + config.getTestName else ""))
+              config.setTestClassPath(aClass.getQualifiedName)
+              config.setName(StringUtil.getShortName(aClass.getQualifiedName) + (if (config.getTestName != "") "." + config.getTestName else ""))
               Option(ScalaPsiUtil.getModule(aClass)) foreach config.setModule
               performRunnable.run()
             }
