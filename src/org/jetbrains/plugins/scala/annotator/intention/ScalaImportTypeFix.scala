package org.jetbrains.plugins.scala.annotator.intention


import java.awt.Point
import javax.swing.Icon

import com.intellij.codeInsight.completion.JavaCompletionUtil
import com.intellij.codeInsight.daemon.impl.actions.AddImportAction
import com.intellij.codeInsight.hint.{HintManager, HintManagerImpl, QuestionAction}
import com.intellij.codeInsight.{FileModificationService, JavaProjectCodeInsightSettings}
import com.intellij.codeInspection.HintAction
import com.intellij.openapi.application.ApplicationManager
import com.intellij.openapi.command.CommandProcessor
import com.intellij.openapi.editor.{Editor, LogicalPosition}
import com.intellij.openapi.project.Project
import com.intellij.openapi.ui.popup.util.BaseListPopupStep
import com.intellij.openapi.ui.popup.{JBPopupFactory, PopupStep}
import com.intellij.openapi.util.TextRange
import com.intellij.psi._
import com.intellij.psi.util.PsiTreeUtil
import com.intellij.util.ObjectUtils
import org.jetbrains.plugins.scala.ScalaBundle
import org.jetbrains.plugins.scala.annotator.intention.ScalaImportTypeFix.TypeToImport
import org.jetbrains.plugins.scala.extensions._
import org.jetbrains.plugins.scala.lang.formatting.settings.ScalaCodeStyleSettings
import org.jetbrains.plugins.scala.lang.psi.api.base.ScReferenceElement
import org.jetbrains.plugins.scala.lang.psi.api.base.types.ScTypeProjection
import org.jetbrains.plugins.scala.lang.psi.api.expr.{ScInfixExpr, ScMethodCall, ScPostfixExpr, ScPrefixExpr}
import org.jetbrains.plugins.scala.lang.psi.api.statements.ScTypeAlias
import org.jetbrains.plugins.scala.lang.psi.api.toplevel.ScPackaging
import org.jetbrains.plugins.scala.lang.psi.api.toplevel.templates.ScTemplateBody
import org.jetbrains.plugins.scala.lang.psi.api.toplevel.typedef.{ScObject, ScTemplateDefinition, ScTypeDefinition}
import org.jetbrains.plugins.scala.lang.psi.api.{ScPackage, ScalaFile}
import org.jetbrains.plugins.scala.lang.psi.impl.ScalaPsiElementFactory.createDocLinkValue
import org.jetbrains.plugins.scala.lang.psi.impl.toplevel.typedef.ScTypeDefinitionImpl
import org.jetbrains.plugins.scala.lang.psi.impl.{ScPackageImpl, ScalaPsiManager}
import org.jetbrains.plugins.scala.lang.psi.{ScImportsHolder, ScalaPsiUtil}
import org.jetbrains.plugins.scala.lang.resolve.ResolveUtils
import org.jetbrains.plugins.scala.lang.scaladoc.psi.api.ScDocResolvableCodeReference
import org.jetbrains.plugins.scala.settings._
import org.jetbrains.plugins.scala.util.ScalaUtils

import scala.annotation.tailrec
import scala.collection.mutable.ArrayBuffer

/**
  * User: Alexander Podkhalyuzin
  * Date: 15.07.2009
  */

class ScalaImportTypeFix(private var classes: Array[TypeToImport], ref: ScReferenceElement) extends HintAction {

<<<<<<< HEAD
  def getText: String =
=======
  private val project = ref.getProject

  def getText: String = {
>>>>>>> b4fb9984
    if (classes.length == 1) ScalaBundle.message("import.with", classes(0).qualifiedName)
    else byType(classes)(
      ScalaBundle.message("import.class"),
      ScalaBundle.message("import.package"),
      ScalaBundle.message("import.something")
    )
  }

  def getFamilyName: String = ScalaBundle.message("import.class")

  def isAvailable(project: Project, editor: Editor, file: PsiFile): Boolean = file.isInstanceOf[ScalaFile]

  def invoke(project: Project, editor: Editor, file: PsiFile) {
    CommandProcessor.getInstance().runUndoTransparentAction(new Runnable {
      def run() {
        if (!ref.isValid) return
        classes = ScalaImportTypeFix.getTypesToImport(ref, project)
        new ScalaAddImportAction(editor, classes, ref).execute()
      }
    })
  }

  def showHint(editor: Editor): Boolean = {
    if (!ref.isValid) return false
    if (ref.qualifier.isDefined) return false
    ref.getContext match {
      case postf: ScPostfixExpr if postf.operation == ref => false
      case pref: ScPrefixExpr if pref.operation == ref => false
      case inf: ScInfixExpr if inf.operation == ref => false
      case _ =>
        classes = ScalaImportTypeFix.getTypesToImport(ref, project)
        classes.length match {
          case 0 => false
          case 1 if ScalaApplicationSettings.getInstance().ADD_UNAMBIGUOUS_IMPORTS_ON_THE_FLY &&
            !caretNear(editor) =>
            CommandProcessor.getInstance().runUndoTransparentAction(new Runnable {
              def run() {
                new ScalaAddImportAction(editor, classes, ref).execute()
              }
            })
            false
          case _ =>
            fixesAction(editor)
            true
        }
    }
  }

  private def caretNear(editor: Editor): Boolean = ref.getTextRange.grown(1).contains(editor.getCaretModel.getOffset)

  private def range(editor: Editor) = {
    val visibleRectangle = editor.getScrollingModel.getVisibleArea
    val startPosition = editor.xyToLogicalPosition(new Point(visibleRectangle.x, visibleRectangle.y))
    val myStartOffset = editor.logicalPositionToOffset(startPosition)
    val endPosition = editor.xyToLogicalPosition(new Point(visibleRectangle.x + visibleRectangle.width, visibleRectangle.y + visibleRectangle.height))
    val myEndOffset = editor.logicalPositionToOffset(new LogicalPosition(endPosition.line + 1, 0))
    new TextRange(myStartOffset, myEndOffset)
  }

  private def startOffset(editor: Editor) = range(editor).getStartOffset

  private def endOffset(editor: Editor) = range(editor).getEndOffset

  private def fixesAction(editor: Editor) {
    ApplicationManager.getApplication.invokeLater(new Runnable {
      def run() {
        if (!ref.isValid) return
        if (ref.resolve != null) return

        if (HintManagerImpl.getInstanceImpl.hasShownHintsThatWillHideByOtherHint(true)) return
        val action = new ScalaAddImportAction(editor, classes, ref: ScReferenceElement)

        val refStart = ref.getTextRange.getStartOffset
        val refEnd = ref.getTextRange.getEndOffset
        if (classes.nonEmpty && refStart >= startOffset(editor) && refStart <= endOffset(editor) && editor != null &&
        refEnd < editor.getDocument.getTextLength) {
          HintManager.getInstance().showQuestionHint(editor,
            if (classes.length == 1) classes(0).qualifiedName + "? Alt+Enter"
            else classes(0).qualifiedName + "? (multiple choices...) Alt+Enter",
            refStart,
            refEnd,
            action)
          return
        }
      }
    })
  }

  private def byType(toImport: Array[TypeToImport])(classes: String, packages: String, mixed: String) = {
    val toImportSeq = toImport.toSeq
    if (toImportSeq.forall(_.element.isInstanceOf[PsiClass])) classes
    else if (toImportSeq.forall(_.element.isInstanceOf[PsiPackage])) packages
    else mixed
  }

  def startInWriteAction(): Boolean = true

  class ScalaAddImportAction(editor: Editor, classes: Array[TypeToImport], ref: ScReferenceElement) extends QuestionAction {
    def addImportOrReference(clazz: TypeToImport) {
      ApplicationManager.getApplication.invokeLater(new Runnable() {
        def run() {
          if (!ref.isValid || !FileModificationService.getInstance.prepareFileForWrite(ref.getContainingFile)) return
          ScalaUtils.runWriteAction(new Runnable {
            def run() {
              PsiDocumentManager.getInstance(project).commitDocument(editor.getDocument)
              if (!ref.isValid) return

              ref match {
                case _: ScDocResolvableCodeReference => ref.replace(createDocLinkValue(clazz.qualifiedName)(ref.getManager))
                case _ =>
                  clazz match {
                    case ScalaImportTypeFix.PrefixPackageToImport(pack) => ref.bindToPackage(pack, addImport = true)
                    case _ => ref.bindToElement(clazz.element)
                  }
              }
            }
          }, clazz.getProject, "Add import action")
        }
      })
    }

    def chooseClass() {
      val title = byType(classes)(
        ScalaBundle.message("import.class.chooser.title"),
        ScalaBundle.message("import.package.chooser.title"),
        ScalaBundle.message("import.something.chooser.title")
      )
      val popup = new BaseListPopupStep[TypeToImport](title, classes: _*) {
        override def getIconFor(aValue: TypeToImport): Icon = {
          aValue.getIcon
        }

        override def getTextFor(value: TypeToImport): String = {
          ObjectUtils.assertNotNull(value.qualifiedName)
        }

        override def isAutoSelectionEnabled: Boolean = false

        import com.intellij.openapi.ui.popup.PopupStep.FINAL_CHOICE

        override def onChosen(selectedValue: TypeToImport, finalChoice: Boolean): PopupStep[_] = {
          if (selectedValue == null) {
            return FINAL_CHOICE
          }
          if (finalChoice) {
            PsiDocumentManager.getInstance(project).commitAllDocuments()
            addImportOrReference(selectedValue)
            return FINAL_CHOICE
          }
          val qname: String = selectedValue.qualifiedName
          if (qname == null) return FINAL_CHOICE
          val toExclude: java.util.List[String] = AddImportAction.getAllExcludableStrings(qname)
          new BaseListPopupStep[String](null, toExclude) {
            override def onChosen(selectedValue: String, finalChoice: Boolean): PopupStep[_] = {
              if (finalChoice) {
                AddImportAction.excludeFromImport(project, selectedValue)
              }
              super.onChosen(selectedValue, finalChoice)
            }

            override def getTextFor(value: String): String = {
              "Exclude '" + value + "' from auto-import"
            }
          }
        }

        override def hasSubstep(selectedValue: TypeToImport): Boolean = {
          true
        }
      }
      JBPopupFactory.getInstance.createListPopup(popup).showInBestPositionFor(editor)
    }

    def execute: Boolean = {
      for (clazz <- classes if !clazz.isValid) return false

      PsiDocumentManager.getInstance(project).commitAllDocuments()
      if (classes.length == 1) {
        addImportOrReference(classes(0))
      }
      else chooseClass()

      true
    }
  }

}

object ScalaImportTypeFix {

  sealed trait TypeToImport {
    def name: String

    def qualifiedName: String

    def element: PsiNamedElement

    def isAnnotationType: Boolean = false

    def isValid: Boolean = element.isValid

    def getIcon: Icon = element.getIcon(0)

    def getProject: Project = element.getProject
  }

  object TypeToImport {
    def unapply(elem: PsiElement): Option[TypeToImport] = {
      elem match {
        case clazz: PsiClass => Some(ClassTypeToImport(clazz))
        case ta: ScTypeAlias => Some(TypeAliasToImport(ta))
        case pack: ScPackage => Some(PrefixPackageToImport(pack))
        case _ => None
      }
    }
  }

  case class ClassTypeToImport(clazz: PsiClass) extends TypeToImport {
    def name: String = clazz.name

    def qualifiedName: String = clazz.qualifiedName

    def element: PsiNamedElement = clazz

    override def isAnnotationType: Boolean = clazz.isAnnotationType
  }

  case class TypeAliasToImport(ta: ScTypeAlias) extends TypeToImport {
    def name: String = ta.name

    def qualifiedName: String = {
      val clazz: ScTemplateDefinition = ta.containingClass
      if (clazz == null || clazz.qualifiedName == "") ta.name
      else clazz.qualifiedName + "." + ta.name
    }

    def element: PsiNamedElement = ta
  }

  case class PrefixPackageToImport(pack: ScPackage) extends TypeToImport {
    def name: String = pack.name

    def qualifiedName: String = pack.getQualifiedName

    def element: PsiNamedElement = pack
  }

  def getImportHolder(ref: PsiElement, project: Project): ScImportsHolder = {
    if (ScalaCodeStyleSettings.getInstance(project).isAddImportMostCloseToReference)
      PsiTreeUtil.getParentOfType(ref, classOf[ScImportsHolder])
    else {
      PsiTreeUtil.getParentOfType(ref, classOf[ScPackaging]) match {
        case null => ref.getContainingFile match {
          case holder: ScImportsHolder => holder
          case file =>
            throw new AssertionError(s"Holder is wrong, file text: ${file.getText}")
        }
        case packaging: ScPackaging => packaging
      }
    }
  }

  @tailrec
  private def notInner(clazz: PsiClass, ref: PsiElement): Boolean = {
    def parent(t: ScTypeDefinition): PsiElement = {
      val stub = t.asInstanceOf[ScTypeDefinitionImpl].getStub
      if (stub != null) stub.getParentStub.getPsi
      else t.getParent
    }
    clazz match {
      case o: ScObject if o.isSyntheticObject =>
        ScalaPsiUtil.getCompanionModule(o) match {
          case Some(cl) => notInner(cl, ref)
          case _ => true
        }
      case t: ScTypeDefinition =>
        parent(t) match {
          case _: ScalaFile => true
          case _: ScPackaging => true
          case _: ScTemplateBody =>
            Option(t.containingClass) match {
              case Some(obj: ScObject) => ResolveUtils.isAccessible(obj, ref) && notInner(obj, ref)
              case _ => false
            }
          case _ => false
        }
      case _ => true
    }
  }

  def getTypesToImport(ref: ScReferenceElement, myProject: Project): Array[TypeToImport] = {
    if (!ref.isValid) return Array.empty
    if (ref.isInstanceOf[ScTypeProjection]) return Array.empty
    val kinds = ref.getKinds(incomplete = false)
    val cache = ScalaPsiManager.instance(myProject)
    val classes = cache.getClassesByName(ref.refName, ref.getResolveScope)

    def shouldAddClass(clazz: PsiClass) = {
      clazz != null &&
        clazz.qualifiedName != null &&
        clazz.qualifiedName.indexOf(".") > 0 &&
        ResolveUtils.kindMatches(clazz, kinds) &&
        notInner(clazz, ref) &&
        ResolveUtils.isAccessible(clazz, ref) &&
        !JavaCompletionUtil.isInExcludedPackage(clazz, false)
    }
    val buffer = new ArrayBuffer[TypeToImport]

    classes.flatMap {
      case df: ScTypeDefinition => df.fakeCompanionModule ++: Seq(df)
      case c => Seq(c)
    }.filter(shouldAddClass).foreach(buffer += ClassTypeToImport(_))

    val typeAliases = cache.getStableAliasesByName(ref.refName, ref.getResolveScope)
    for (alias <- typeAliases) {
      val containingClass = alias.containingClass
      if (containingClass != null && ScalaPsiUtil.hasStablePath(alias) &&
        ResolveUtils.kindMatches(alias, kinds) && ResolveUtils.isAccessible(alias, ref) &&
        !JavaCompletionUtil.isInExcludedPackage(containingClass, false)) {
        buffer += TypeAliasToImport(alias)
      }
    }

    val packagesList = ScalaCodeStyleSettings.getInstance(myProject).getImportsWithPrefix.filter {
      case exclude if exclude.startsWith(ScalaCodeStyleSettings.EXCLUDE_PREFIX) => false
      case include =>
        val parts = include.split('.')
        if (parts.length > 1) parts.takeRight(2).head == ref.refName
        else false
    }.map(s => s.reverse.dropWhile(_ != '.').tail.reverse)

    for (packageQualifier <- packagesList) {
      val pack = ScPackageImpl.findPackage(myProject, packageQualifier)
      if (pack != null && pack.getQualifiedName.indexOf('.') != -1 && ResolveUtils.kindMatches(pack, kinds) &&
        !JavaProjectCodeInsightSettings.getSettings(myProject).isExcluded(pack.getQualifiedName)) {
        buffer += PrefixPackageToImport(pack)
      }
    }

    if (ref.getParent.isInstanceOf[ScMethodCall]) {
      buffer.filter {
        case ClassTypeToImport(clazz) =>
          clazz.isInstanceOf[ScObject] &&
            clazz.asInstanceOf[ScObject].functionsByName("apply").nonEmpty
        case _ => false
      }.sortBy(_.qualifiedName).toArray
    } else buffer.sortBy(_.qualifiedName).toArray
  }
}<|MERGE_RESOLUTION|>--- conflicted
+++ resolved
@@ -50,13 +50,9 @@
 
 class ScalaImportTypeFix(private var classes: Array[TypeToImport], ref: ScReferenceElement) extends HintAction {
 
-<<<<<<< HEAD
-  def getText: String =
-=======
   private val project = ref.getProject
 
   def getText: String = {
->>>>>>> b4fb9984
     if (classes.length == 1) ScalaBundle.message("import.with", classes(0).qualifiedName)
     else byType(classes)(
       ScalaBundle.message("import.class"),
