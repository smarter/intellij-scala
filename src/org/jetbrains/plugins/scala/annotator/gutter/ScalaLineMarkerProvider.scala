--- conflicted
+++ resolved
@@ -183,11 +183,7 @@
 
     val inheritor = ClassInheritorsSearch.search(clazz, false).findFirst
     if (inheritor != null) {
-<<<<<<< HEAD
-      val range = clazz.getTextRange
-=======
       val range = clazz.nameId.getTextRange
->>>>>>> b4fb9984
       val icon = clazz match {
         case _: ScTrait => IMPLEMENTED_INTERFACE_MARKER_RENDERER
         case _ => SUBCLASSED_CLASS_MARKER_RENDERER
@@ -202,11 +198,7 @@
   def collectOverridingMembers(members: ArrayBuffer[PsiElement], result: util.Collection[LineMarkerInfo[_ <: PsiElement]]) {
     for (member <- members if !member.isInstanceOf[PsiMethod] || !member.asInstanceOf[PsiMethod].isConstructor) {
       ProgressManager.checkCanceled()
-<<<<<<< HEAD
-      val range = member.getTextRange
-=======
       val range = new TextRange(member.getTextOffset, member.getTextOffset)
->>>>>>> b4fb9984
       val members = member match {
         case d: ScDeclaredElementsHolder => d.declaredElements.toArray
         case td: ScTypeDefinition => Array[PsiNamedElement](td)
@@ -254,15 +246,9 @@
   }
 
   def isAbstract(element: PsiElement): Boolean = element match {
-<<<<<<< HEAD
-    case method: ScFunctionDeclaration => true
-    case value: ScValueDeclaration => true
-    case variable: ScVariableDeclaration => true
-=======
     case _: ScFunctionDeclaration => true
     case _: ScValueDeclaration => true
     case _: ScVariableDeclaration => true
->>>>>>> b4fb9984
     case _ => false
   }
 }