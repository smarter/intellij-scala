package org.jetbrains.plugins.scala
package debugger

import java.util
import java.util.Collections

import com.intellij.debugger.engine._
import com.intellij.debugger.requests.ClassPrepareRequestor
import com.intellij.debugger.{MultiRequestPositionManager, NoDataException, PositionManager, SourcePosition}
import com.intellij.openapi.editor.Document
import com.intellij.openapi.project.Project
import com.intellij.openapi.roots.impl.DirectoryIndex
import com.intellij.openapi.util.Ref
import com.intellij.openapi.vfs.VirtualFile
import com.intellij.psi._
import com.intellij.psi.search.{FilenameIndex, GlobalSearchScope}
import com.intellij.psi.util.CachedValueProvider.Result
import com.intellij.psi.util.{CachedValueProvider, CachedValuesManager, PsiTreeUtil}
import com.intellij.util.{Processor, Query}
import com.sun.jdi._
import com.sun.jdi.request.ClassPrepareRequest
import org.jetbrains.annotations.{NotNull, Nullable}
import org.jetbrains.plugins.scala.caches.ScalaShortNamesCacheManager
import org.jetbrains.plugins.scala.debugger.ScalaPositionManager._
import org.jetbrains.plugins.scala.debugger.evaluation.ScalaEvaluatorBuilderUtil
import org.jetbrains.plugins.scala.debugger.evaluation.evaluator.ScalaCompilingEvaluator
import org.jetbrains.plugins.scala.debugger.evaluation.util.DebuggerUtil
import org.jetbrains.plugins.scala.extensions._
import org.jetbrains.plugins.scala.lang.lexer.ScalaTokenTypes
import org.jetbrains.plugins.scala.lang.psi.api.ScalaFile
import org.jetbrains.plugins.scala.lang.psi.api.base.patterns.{ScBindingPattern, ScConstructorPattern, ScInfixPattern}
import org.jetbrains.plugins.scala.lang.psi.api.expr._
import org.jetbrains.plugins.scala.lang.psi.api.statements._
import org.jetbrains.plugins.scala.lang.psi.api.statements.params.{ScParameter, ScParameters}
import org.jetbrains.plugins.scala.lang.psi.api.toplevel.typedef._
import org.jetbrains.plugins.scala.lang.psi.impl.ScalaPsiManager
import org.jetbrains.plugins.scala.lang.psi.types.ValueClassType
import org.jetbrains.plugins.scala.lang.refactoring.util.ScalaNamesUtil
import org.jetbrains.plugins.scala.util.macroDebug.ScalaMacroDebuggingUtil

import scala.annotation.tailrec
import scala.collection.JavaConverters._
import scala.collection.mutable
import scala.collection.mutable.ArrayBuffer
import scala.reflect.NameTransformer
import scala.util.Try

/**
  * @author ilyas
  */
class ScalaPositionManager(val debugProcess: DebugProcess) extends PositionManager with MultiRequestPositionManager with LocationLineManager {

  protected val caches = ScalaPositionManagerCaches.instance(debugProcess)
  import caches._

  @Nullable
  def getSourcePosition(@Nullable location: Location): SourcePosition = {
    if (shouldSkip(location)) return null

    val position =
      for {
        loc <- location.toOption
        psiFile <- getPsiFileByReferenceType(debugProcess.getProject, loc.declaringType).toOption
        lineNumber = exactLineNumber(location)
        if lineNumber >= 0
      } yield {
        calcPosition(psiFile, location, lineNumber).getOrElse {
          SourcePosition.createFromLine(psiFile, lineNumber)
        }
      }
    position match {
      case Some(p) => p
      case None => throw NoDataException.INSTANCE
    }
  }

  @NotNull
  def getAllClasses(@NotNull position: SourcePosition): util.List[ReferenceType] = {

    val file = position.getFile
    throwIfNotScalaFile(file)

    val generatedClassName = file.getUserData(ScalaCompilingEvaluator.classNameKey)

    def hasLocations(refType: ReferenceType, position: SourcePosition): Boolean = {
      try {
        val generated = generatedClassName != null && refType.name().contains(generatedClassName)
        lazy val sameFile = getPsiFileByReferenceType(file.getProject, refType) == file

        generated || sameFile && locationsOfLine(refType, position).size > 0
      } catch {
        case _: NoDataException | _: AbsentInformationException | _: ClassNotPreparedException | _: ObjectCollectedException => false
      }
    }

    val possiblePositions = positionsOnLine(file, position.getLine)

    val exactClasses = ArrayBuffer[ReferenceType]()
    val namePatterns = mutable.Set[NamePattern]()
    inReadAction {
      val onTheLine = possiblePositions.map(findGeneratingClassOrMethodParent)
      if (onTheLine.isEmpty) return Collections.emptyList()
      val nonLambdaParent =
        if (isCompiledWithIndyLambdas(file)) {
          val nonStrictParents = Iterator(onTheLine.head) ++ onTheLine.head.parentsInFile
          nonStrictParents.find(p => ScalaEvaluatorBuilderUtil.isGenerateNonAnonfunClass(p))
        } else None

      val sourceImages = onTheLine ++ nonLambdaParent
      sourceImages.foreach {
        case null =>
        case td: ScTypeDefinition if !DebuggerUtil.isLocalClass(td) =>
          val qName = getSpecificNameForDebugger(td)
          val delayedBodyName = if (isDelayedInit(td)) Seq(s"$qName$delayedInitBody") else Nil
          (qName +: delayedBodyName).foreach { name =>
            exactClasses ++= debugProcess.getVirtualMachineProxy.classesByName(name).asScala
          }
        case elem =>
          val namePattern = NamePattern.forElement(elem)
          namePatterns ++= Option(namePattern)
      }
    }
    val packageName: Option[String] = Option(inReadAction(file.asInstanceOf[ScalaFile].getPackageName))

    val foundWithPattern =
      if (namePatterns.isEmpty) Nil
      else filterAllClasses(c => hasLocations(c, position) && namePatterns.exists(_.matches(c)), packageName)

    (exactClasses ++ foundWithPattern).distinct.asJava
  }

  @NotNull
  def locationsOfLine(@NotNull refType: ReferenceType, @NotNull position: SourcePosition): util.List[Location] = {

    throwIfNotScalaFile(position.getFile)
    checkForIndyLambdas(refType)

    try {
      val line: Int = position.getLine
      locationsOfLine(refType, line).asJava
    }
    catch {
      case e: AbsentInformationException => Collections.emptyList()
    }
  }

  def createPrepareRequest(@NotNull requestor: ClassPrepareRequestor, @NotNull position: SourcePosition): ClassPrepareRequest = {
    throw new IllegalStateException("This class implements MultiRequestPositionManager, corresponding createPrepareRequests version should be used")
  }

  override def createPrepareRequests(requestor: ClassPrepareRequestor, position: SourcePosition): util.List[ClassPrepareRequest] = {
    def isLocalOrUnderDelayedInit(definition: PsiClass): Boolean = {
      DebuggerUtil.isLocalClass(definition) || isDelayedInit(definition)
    }

    def findEnclosingTypeDefinition: Option[ScTypeDefinition] = {
      @tailrec
      def notLocalEnclosingTypeDefinition(element: PsiElement): Option[ScTypeDefinition] = {
        PsiTreeUtil.getParentOfType(element, classOf[ScTypeDefinition]) match {
          case null => None
          case td if DebuggerUtil.isLocalClass(td) => notLocalEnclosingTypeDefinition(td.getParent)
          case td => Some(td)
        }
      }
      val element = nonWhitespaceElement(position)
      notLocalEnclosingTypeDefinition(element)
    }

    def createPrepareRequest(position: SourcePosition): ClassPrepareRequest = {
      val qName = new Ref[String](null)
      val waitRequestor = new Ref[ClassPrepareRequestor](null)
      inReadAction {
        val sourceImage = findReferenceTypeSourceImage(position)
        val insideMacro: Boolean = isInsideMacro(nonWhitespaceElement(position))
        sourceImage match {
          case cl: ScClass if ValueClassType.isValueClass(cl) =>
            //there are no instances of value classes, methods from companion object are used
            qName.set(getSpecificNameForDebugger(cl) + "$")
          case typeDef: ScTypeDefinition if !isLocalOrUnderDelayedInit(typeDef) =>
            val specificName = getSpecificNameForDebugger(typeDef)
            qName.set(if (insideMacro) specificName + "*" else specificName)
          case _ =>
            findEnclosingTypeDefinition.foreach(typeDef => qName.set(typeDef.getQualifiedNameForDebugger + "*"))
        }
        // Enclosing type definition is not found
        if (qName.get == null) {
          qName.set(SCRIPT_HOLDER_CLASS_NAME + "*")
        }
        waitRequestor.set(new ScalaPositionManager.MyClassPrepareRequestor(position, requestor))
      }

      debugProcess.getRequestsManager.createClassPrepareRequest(waitRequestor.get, qName.get)
    }

    val file = position.getFile
    throwIfNotScalaFile(file)

    val possiblePositions = inReadAction {
      positionsOnLine(file, position.getLine).map(SourcePosition.createFromElement)
    }
    possiblePositions.map(createPrepareRequest).asJava
  }

  private def throwIfNotScalaFile(file: PsiFile): Unit = {
    if (!checkScalaFile(file)) throw NoDataException.INSTANCE
  }

  private def checkScalaFile(file: PsiFile): Boolean = file match {
    case sf: ScalaFile => !sf.isCompiled
    case _ => false
  }

  private def filterAllClasses(condition: ReferenceType => Boolean, packageName: Option[String]): Seq[ReferenceType] = {
    def samePackage(refType: ReferenceType) = {
      val name = refType.name()
      val lastDot = name.lastIndexOf('.')
      val refTypePackageName = if (lastDot < 0) "" else name.substring(0, lastDot)
      packageName.isEmpty || packageName.contains(refTypePackageName)
    }

    import scala.collection.JavaConverters._
    for {
      refType <- debugProcess.getVirtualMachineProxy.allClasses.asScala
      if samePackage(refType)
      if refType.isInitialized
      if condition(refType)
    } yield {
      refType
    }
  }

  @Nullable
  private def findReferenceTypeSourceImage(@NotNull position: SourcePosition): PsiElement = {
    val element = nonWhitespaceElement(position)
    findGeneratingClassOrMethodParent(element)
  }

  protected def nonWhitespaceElement(@NotNull position: SourcePosition): PsiElement = {
    val file = position.getFile
    @tailrec
    def nonWhitespaceInner(element: PsiElement, document: Document): PsiElement = {
      element match {
        case null => null
        case ws: PsiWhiteSpace if document.getLineNumber(element.getTextRange.getEndOffset) == position.getLine =>
          val nextElement = file.findElementAt(element.getTextRange.getEndOffset)
          nonWhitespaceInner(nextElement, document)
        case _ => element
      }
    }
    if (!file.isInstanceOf[ScalaFile]) null
    else {
      val firstElement = file.findElementAt(position.getOffset)
      try {
        val document = PsiDocumentManager.getInstance(file.getProject).getDocument(file)
        nonWhitespaceInner(firstElement, document)
      }
      catch {
        case t: Throwable => firstElement
      }
    }
  }

  private def calcPosition(file: PsiFile, location: Location, lineNumber: Int): Option[SourcePosition] = {
    throwIfNotScalaFile(file)

    def isDefaultArgument(method: Method) = {
      val methodName = method.name()
      val lastDollar = methodName.lastIndexOf("$")
      if (lastDollar >= 0) {
        val (start, index) = methodName.splitAt(lastDollar + 1)
        (start.endsWith("$default$"), index)
      }
      else (false, "")
    }

    def findDefaultArg(possiblePositions: Seq[PsiElement], defaultArgIndex: String) : Option[PsiElement] = {
      try {
        val paramNumber = defaultArgIndex.toInt - 1
        possiblePositions.find {
          case e =>
            val scParameters = PsiTreeUtil.getParentOfType(e, classOf[ScParameters])
            if (scParameters != null) {
              val param = scParameters.params(paramNumber)
              param.isDefaultParam && param.isAncestorOf(e)
            }
            else false
        }
      } catch {
        case e: Exception => None
      }
    }
    
    def calcElement(): Option[PsiElement] = {
      val possiblePositions = positionsOnLine(file, lineNumber)
      val currentMethod = location.method()

      lazy val (isDefaultArg, defaultArgIndex) = isDefaultArgument(currentMethod)
      
      def findPsiElementForIndyLambda(): Option[PsiElement] = {
        val lambdas = lambdasOnLine(file, lineNumber)
        val methods = indyLambdaMethodsOnLine(location.declaringType(), lineNumber)
        val methodsToLambdas = methods.zip(lambdas).toMap
        methodsToLambdas.get(currentMethod)
      }
      
      if (possiblePositions.size <= 1) {
        possiblePositions.headOption
      } 
      else if (isIndyLambda(currentMethod)) {
        findPsiElementForIndyLambda()
      }
      else if (isDefaultArg) {
        findDefaultArg(possiblePositions, defaultArgIndex)
      } 
      else if (!isAnonfun(currentMethod)) {
        possiblePositions.find {
          case e: PsiElement if isLambda(e) => false
          case (e: ScExpression) childOf (p: ScParameter) => false
          case _ => true
        }
      }
      else {
        val generatingPsiElem = findElementByReferenceType(location.declaringType())
        possiblePositions.find(p => generatingPsiElem.contains(findGeneratingClassOrMethodParent(p)))
      }
    }

    calcElement().map(SourcePosition.createFromElement)
  }

  private def findScriptFile(refType: ReferenceType): Option[PsiFile] = {
    try {
      val name = refType.name()
      if (name.startsWith(SCRIPT_HOLDER_CLASS_NAME)) {
        val sourceName = refType.sourceName
        val files = FilenameIndex.getFilesByName(debugProcess.getProject, sourceName, debugProcess.getSearchScope)
        files.headOption
      }
      else None
    }
    catch {
      case e: AbsentInformationException => None
    }
  }

  @Nullable
  private def getPsiFileByReferenceType(project: Project, refType: ReferenceType): PsiFile = {
    if (refType == null) return null
    if (refTypeToFileCache.contains(refType)) return refTypeToFileCache(refType)

    def searchForMacroDebugging(qName: String): PsiFile = {
      val directoryIndex: DirectoryIndex = DirectoryIndex.getInstance(project)
      val dotIndex = qName.lastIndexOf(".")
      val packageName = if (dotIndex > 0) qName.substring(0, dotIndex) else ""
      val query: Query[VirtualFile] = directoryIndex.getDirectoriesByPackageName(packageName, true)
      val fileNameWithoutExtension = if (dotIndex > 0) qName.substring(dotIndex + 1) else qName
      val fileNames: util.Set[String] = new util.HashSet[String]
      import scala.collection.JavaConversions._
      for (extention <- ScalaLoader.SCALA_EXTENSIONS) {
        fileNames.add(fileNameWithoutExtension + "." + extention)
      }
      val result = new Ref[PsiFile]
      query.forEach(new Processor[VirtualFile] {
        override def process(vDir: VirtualFile): Boolean = {
          var isFound = false
          for {
            fileName <- fileNames
            if !isFound
            vFile <- vDir.findChild(fileName).toOption
          } {
            val psiFile: PsiFile = PsiManager.getInstance(project).findFile(vFile)
            val debugFile: PsiFile = ScalaMacroDebuggingUtil.loadCode(psiFile, force = false)
            if (debugFile != null) {
              result.set(debugFile)
              isFound = true
            }
            else if (psiFile.isInstanceOf[ScalaFile]) {
              result.set(psiFile)
              isFound = true
            }
          }
          !isFound
        }
      })
      result.get
    }

    def findFile() = {
      def withDollarTestName(originalQName: String): Option[String] = {
        val dollarTestSuffix = "$Test" //See SCL-9340
        if (originalQName.endsWith(dollarTestSuffix)) Some(originalQName)
        else if (originalQName.contains(dollarTestSuffix + "$")) {
          val index = originalQName.indexOf(dollarTestSuffix) + dollarTestSuffix.length
          Some(originalQName.take(index))
        }
        else None
      }
      def topLevelClassName(originalQName: String): String = {
        if (originalQName.endsWith(packageSuffix)) originalQName
        else originalQName.replace(packageSuffix, ".").takeWhile(_ != '$')
      }
      def tryToFindClass(name: String) = {
        findClassByQualName(name, isScalaObject = false)
          .orElse(findClassByQualName(name, isScalaObject = true))
      }

      val scriptFile = findScriptFile(refType)
      val file = scriptFile.getOrElse {
        val originalQName = NameTransformer.decode(refType.name)

        if (!ScalaMacroDebuggingUtil.isEnabled) {
          val clazz = withDollarTestName(originalQName).flatMap(tryToFindClass)
            .orElse(tryToFindClass(topLevelClassName(originalQName)))
          clazz.map(_.getNavigationElement.getContainingFile).orNull
        }
        else
          searchForMacroDebugging(topLevelClassName(originalQName))
      }
      file
    }

    val file = inReadAction(findFile())
    if (file != null && refType.methods().asScala.exists(isIndyLambda)) {
      isCompiledWithIndyLambdasCache.put(file, true)
    }
    refTypeToFileCache.put(refType, file)
    file
  }

  private def nameMatches(elem: PsiElement, refType: ReferenceType): Boolean = {
    val pattern = NamePattern.forElement(elem)
    pattern != null && pattern.matches(refType)
  }

  private def checkForIndyLambdas(refType: ReferenceType) = {
    if (!refTypeToFileCache.contains(refType)) {
      getPsiFileByReferenceType(debugProcess.getProject, refType)
    }
  }

  def findElementByReferenceType(refType: ReferenceType): Option[PsiElement] = {
    def createPointer(elem: PsiElement) =
      SmartPointerManager.getInstance(debugProcess.getProject).createSmartPsiElementPointer(elem)

    refTypeToElementCache.get(refType) match {
      case Some(Some(p)) if p.getElement != null => Some(p.getElement)
      case Some(Some(_)) | None =>
        val found = findElementByReferenceTypeInner(refType)
        refTypeToElementCache.update(refType, found.map(createPointer))
        found
      case Some(None) => None
    }
  }

  private def findElementByReferenceTypeInner(refType: ReferenceType): Option[PsiElement] = {

    val byName = findByQualName(refType) orElse findByShortName(refType)
    if (byName.isDefined) return byName

    val project = debugProcess.getProject

    val allLocations = Try(refType.allLineLocations().asScala).getOrElse(Seq.empty)

    val refTypeLineNumbers = allLocations.map(checkedLineNumber).filter(_ > 0)
    if (refTypeLineNumbers.isEmpty) return None

    val firstRefTypeLine = refTypeLineNumbers.min
    val lastRefTypeLine = refTypeLineNumbers.max
    val refTypeLines = firstRefTypeLine to lastRefTypeLine

    val file = getPsiFileByReferenceType(project, refType)
    if (!checkScalaFile(file)) return None

    val document = PsiDocumentManager.getInstance(project).getDocument(file)
    if (document == null) return None

    def elementLineRange(elem: PsiElement, document: Document) = {
      val startLine = document.getLineNumber(elem.getTextRange.getStartOffset)
      val endLine = document.getLineNumber(elem.getTextRange.getEndOffset)
      startLine to endLine
    }

    def checkLines(elem: PsiElement, document: Document) = {
      val lineRange = elementLineRange(elem, document)
      //intersection, very loose check because sometimes first line for <init> method is after range of the class
      firstRefTypeLine <= lineRange.end && lastRefTypeLine >= lineRange.start
    }

    def isAppropriateCandidate(elem: PsiElement) = {
      checkLines(elem, document) && ScalaEvaluatorBuilderUtil.isGenerateClass(elem) && nameMatches(elem, refType)
    }

    def findCandidates(): Seq[PsiElement] = {
      def findAt(offset: Int): Option[PsiElement] = {
        val startElem = file.findElementAt(offset)
        startElem.parentsInFile.find(isAppropriateCandidate)
      }
      if (lastRefTypeLine - firstRefTypeLine >= 2) {
        val offsetsInTheMiddle = Seq(
          document.getLineEndOffset(firstRefTypeLine),
          document.getLineEndOffset(firstRefTypeLine + 1)
        )
        offsetsInTheMiddle.flatMap(findAt).distinct
      }
      else {
        val firstLinePositions = positionsOnLine(file, firstRefTypeLine)
        val allPositions =
          if (firstRefTypeLine == lastRefTypeLine) firstLinePositions
          else firstLinePositions ++ positionsOnLine(file, lastRefTypeLine)
        allPositions.distinct.filter(isAppropriateCandidate)
      }
    }

    def filterWithSignature(candidates: Seq[PsiElement]) = {
      val applySignature = refType.methodsByName("apply").asScala.find(m => !m.isSynthetic).map(_.signature())
      if (applySignature.isEmpty) candidates
      else {
        candidates.filter(l => applySignature == DebuggerUtil.lambdaJVMSignature(l))
      }
    }

    val candidates = findCandidates()

    if (candidates.size <= 1) return candidates.headOption

    if (refTypeLines.size > 1) {
      val withExactlySameLines = candidates.filter(elementLineRange(_, document) == refTypeLines)
      if (withExactlySameLines.size == 1) return withExactlySameLines.headOption
    }

    if (candidates.exists(!isLambda(_))) return candidates.headOption

    val filteredWithSignature = filterWithSignature(candidates)
    if (filteredWithSignature.size == 1) return filteredWithSignature.headOption

    val byContainingClasses = filteredWithSignature.groupBy(c => findGeneratingClassOrMethodParent(c.getParent))
    if (byContainingClasses.size > 1) {
      findContainingClass(refType) match {
        case Some(e) => return byContainingClasses.get(e).flatMap(_.headOption)
        case None =>
      }
    }
    filteredWithSignature.headOption
  }

  private def findClassByQualName(qName: String, isScalaObject: Boolean): Option[PsiClass] = {
    val project = debugProcess.getProject

    val cacheManager = ScalaShortNamesCacheManager.getInstance(project)
    val classes =
      if (qName.endsWith(packageSuffix))
        Option(cacheManager.getPackageObjectByName(qName.stripSuffix(packageSuffix), GlobalSearchScope.allScope(project))).toSeq
      else
        cacheManager.getClassesByFQName(qName.replace(packageSuffix, "."), debugProcess.getSearchScope)

    val clazz =
      if (classes.length == 1) classes.headOption
      else if (classes.length >= 2) {
        if (isScalaObject) classes.find(_.isInstanceOf[ScObject])
        else classes.find(!_.isInstanceOf[ScObject])
      }
      else None
    clazz.filter(_.isValid)
  }

  private def findByQualName(refType: ReferenceType): Option[PsiClass] = {
    val originalQName = NameTransformer.decode(refType.name)
    val endsWithPackageSuffix = originalQName.endsWith(packageSuffix)
    val withoutSuffix =
      if (endsWithPackageSuffix) originalQName.stripSuffix(packageSuffix)
      else originalQName.stripSuffix("$").stripSuffix("$class")
    val withDots = withoutSuffix.replace(packageSuffix, ".").replace('$', '.')
    val transformed = if (endsWithPackageSuffix) withDots + packageSuffix else withDots

    findClassByQualName(transformed, originalQName.endsWith("$"))
  }

  private def findByShortName(refType: ReferenceType): Option[PsiClass] = {
    val project = debugProcess.getProject

    val file = getPsiFileByReferenceType(project, refType)
    lazy val sourceName = Try(refType.sourceName()).getOrElse("")

    def checkFile(elem: PsiElement) = {
      val containingFile = elem.getContainingFile
      if (file != null) containingFile == file
      else containingFile != null && containingFile.name == sourceName
    }

    val originalQName = NameTransformer.decode(refType.name)
    val withoutSuffix =
      if (originalQName.endsWith(packageSuffix)) originalQName
      else originalQName.replace(packageSuffix, ".").stripSuffix("$").stripSuffix("$class")
    val lastDollar = withoutSuffix.lastIndexOf('$')
    val lastDot = withoutSuffix.lastIndexOf('.')
    val index = Seq(lastDollar, lastDot, 0).max + 1
    val name = withoutSuffix.drop(index)
    val isScalaObject = originalQName.endsWith("$")

    val cacheManager = ScalaShortNamesCacheManager.getInstance(project)
    val classes = cacheManager.getClassesByName(name, GlobalSearchScope.allScope(project))

    val inSameFile = classes.filter(checkFile)
    val clazz =
      if (inSameFile.length == 1) classes.headOption
      else if (inSameFile.length >= 2) {
        if (isScalaObject) inSameFile.find(_.isInstanceOf[ScObject])
        else inSameFile.find(!_.isInstanceOf[ScObject])
      }
      else None
    clazz.filter(_.isValid)
  }

  private def findContainingClass(refType: ReferenceType): Option[PsiElement] = {
    def classesByName(s: String) = {
      val vm = debugProcess.getVirtualMachineProxy
      vm.classesByName(s).asScala
    }

    val name = NameTransformer.decode(refType.name())
    val index = name.lastIndexOf("$$")
    if (index < 0) return None

    val containingName = NameTransformer.encode(name.substring(0, index))
    classesByName(containingName).headOption.flatMap(findElementByReferenceType)
  }
}

object ScalaPositionManager {
  private val SCRIPT_HOLDER_CLASS_NAME: String = "Main$$anon$1"
  private val packageSuffix = ".package$"
  private val delayedInitBody = "delayedInit$body"

  private val isCompiledWithIndyLambdasCache = mutable.HashMap[PsiFile, Boolean]()

  def positionsOnLine(file: PsiFile, lineNumber: Int): Seq[PsiElement] = {
    val scFile = file match {
      case sf: ScalaFile => sf
      case _ => return Seq.empty
    }
    val cacheProvider = new CachedValueProvider[mutable.HashMap[Int, Seq[PsiElement]]] {
      override def compute(): Result[mutable.HashMap[Int, Seq[PsiElement]]] = Result.create(mutable.HashMap[Int, Seq[PsiElement]](), file)
    }

    CachedValuesManager.getCachedValue(file, cacheProvider).getOrElseUpdate(lineNumber, positionsOnLineInner(scFile, lineNumber))
  }

  def checkedLineNumber(location: Location): Int =
    try location.lineNumber() - 1
    catch {case ie: InternalError => -1}

  private def positionsOnLineInner(file: ScalaFile, lineNumber: Int): Seq[PsiElement] = {
    inReadAction {
      val document = PsiDocumentManager.getInstance(file.getProject).getDocument(file)
      if (document == null || lineNumber >= document.getLineCount) return Seq.empty
      val startLine = document.getLineStartOffset(lineNumber)
      val endLine = document.getLineEndOffset(lineNumber)

      def elementsOnTheLine(file: ScalaFile, lineNumber: Int): Seq[PsiElement] = {
        val result = ArrayBuffer[PsiElement]()
        var elem = file.findElementAt(startLine)

        while (elem != null && elem.getTextOffset <= endLine) {
          elem match {
            case ChildOf(_: ScUnitExpr) | ChildOf(ScBlock()) =>
              result += elem
            case ElementType(t) if ScalaTokenTypes.WHITES_SPACES_AND_COMMENTS_TOKEN_SET.contains(t) ||
              ScalaTokenTypes.BRACES_TOKEN_SET.contains(t) =>
            case _ =>
              result += elem
          }
          elem = PsiTreeUtil.nextLeaf(elem, true)
        }
        result
      }

      def findParent(element: PsiElement): Option[PsiElement] = {
        val parentsOnTheLine = element.parentsInFile.takeWhile(e => e.getTextOffset > startLine).toIndexedSeq
<<<<<<< HEAD
        val lambda = parentsOnTheLine.find(isLambda)
=======
        val anon = parentsOnTheLine.collectFirst {
          case e if isLambda(e) => e
          case newTd: ScNewTemplateDefinition if DebuggerUtil.generatesAnonClass(newTd) => newTd
        }
>>>>>>> c2cbee32
        val filteredParents = parentsOnTheLine.reverse.filter {
          case _: ScExpression => true
          case _: ScConstructorPattern | _: ScInfixPattern | _: ScBindingPattern => true
          case _: ScTypeDefinition => true
          case _ => false
        }
        val maxExpressionPatternOrTypeDef =
          filteredParents.find(!_.isInstanceOf[ScBlock]).orElse(filteredParents.headOption)
<<<<<<< HEAD
        Seq(lambda, maxExpressionPatternOrTypeDef).flatten.sortBy(_.getTextLength).headOption
=======
        Seq(anon, maxExpressionPatternOrTypeDef).flatten.sortBy(_.getTextLength).headOption
>>>>>>> c2cbee32
      }
      elementsOnTheLine(file, lineNumber).flatMap(findParent).distinct
    }
  }

  def isLambda(element: PsiElement) = {
    ScalaEvaluatorBuilderUtil.isGenerateAnonfun(element) && !isInsideMacro(element)
  }

  def lambdasOnLine(file: PsiFile, lineNumber: Int): Seq[PsiElement] = {
    positionsOnLine(file, lineNumber).filter(isLambda)
  }

  def isIndyLambda(m: Method): Boolean = {
    val name = m.name()
    val lastDollar = name.lastIndexOf('$')
    lastDollar > 0 && name.substring(0, lastDollar).endsWith("$anonfun")
  }

  def isAnonfunType(refType: ReferenceType) = {
    val name = NameTransformer.decode(refType.name())
    val separator = "$$"
    val index = name.lastIndexOf(separator)
    if (index < 0) false
    else {
      val lastPart = name.substring(index + separator.length)
      lastPart.startsWith("anonfun") && lastPart.count(_ == '$') < 3
    }
  }

  def isAnonfun(m: Method): Boolean = {
    isIndyLambda(m) || m.name.startsWith("apply") && isAnonfunType(m.declaringType())
  }

  def indyLambdaMethodsOnLine(refType: ReferenceType, lineNumber: Int): Seq[Method] = {
    def ordinal(m: Method) = {
      val name = m.name()
      val lastDollar = name.lastIndexOf('$')
      Try(name.substring(lastDollar + 1).toInt).getOrElse(-1)
    }

    val all = refType.methods().asScala.filter(isIndyLambda)
    val onLine = all.filter(m => Try(!m.locationsOfLine(lineNumber + 1).isEmpty).getOrElse(false))
    onLine.sortBy(ordinal)
  }

  def isCompiledWithIndyLambdas(file: PsiFile): Boolean = {
    if (file == null) false
    else {
      val originalFile = Option(file.getUserData(ScalaCompilingEvaluator.originalFileKey)).getOrElse(file)
      isCompiledWithIndyLambdasCache.getOrElse(originalFile, false)
    }
  }

  @tailrec
  def findGeneratingClassOrMethodParent(element: PsiElement): PsiElement = {
    element match {
      case null => null
      case elem if ScalaEvaluatorBuilderUtil.isGenerateClass(elem) || isLambda(elem) => elem
      case InsideMacro(macroCall) => macroCall
      case elem => findGeneratingClassOrMethodParent(elem.getParent)
    }
  }

  private object MacroDef {
    val macroImpl = "scala.reflect.macros.internal.macroImpl"
    def unapply(fun: ScFunction): Option[ScFunction] = {
      fun match {
        case m: ScMacroDefinition => Some(m)
        case _ if fun.annotations.map(_.constructor.typeElement.getText).contains(macroImpl) => Some(fun)
        case _ => None
      }
    }
  }

  private object InsideMacro {
    def unapply(elem: PsiElement): Option[ScMethodCall] = {
      elem.parentsInFile.collectFirst {
        case mc @ ScMethodCall(ResolvesTo(MacroDef(_)), _) => mc
      }
    }
  }

  object InsideAsync {
    def unapply(elem: PsiElement): Option[ScMethodCall] = elem match {
      case InsideMacro(call @ ScMethodCall(ref: ScReferenceExpression, _)) if ref.refName == "async" => Some(call)
      case _ => None
    }
  }

  def isInsideMacro(elem: PsiElement): Boolean = InsideMacro.unapply(elem).isDefined

  def shouldSkip(location: Location, debugProcess: DebugProcess) = {
    new ScalaPositionManager(debugProcess).shouldSkip(location)
  }

  private def getSpecificNameForDebugger(td: ScTypeDefinition): String = {
    val name = td.getQualifiedNameForDebugger

    td match {
      case _: ScObject => s"$name$$"
      case _: ScTrait => s"$name$$class"
      case _ => name
    }
  }

  def isDelayedInit(cl: PsiClass) = cl match {
    case obj: ScObject =>
      val manager: ScalaPsiManager = ScalaPsiManager.instance(obj.getProject)
      val clazz: PsiClass = manager.getCachedClass(obj.getResolveScope, "scala.DelayedInit").orNull
      clazz != null && manager.cachedDeepIsInheritor(obj, clazz)
    case _ => false
  }

  private class MyClassPrepareRequestor(position: SourcePosition, requestor: ClassPrepareRequestor) extends ClassPrepareRequestor {
    private val sourceFile = position.getFile
    private val sourceName = sourceFile.getName
    private def sourceNameOf(refType: ReferenceType): Option[String] = Try(refType.sourceName()).toOption

    def processClassPrepare(debuggerProcess: DebugProcess, referenceType: ReferenceType) {
      val positionManager: CompoundPositionManager = debuggerProcess.asInstanceOf[DebugProcessImpl].getPositionManager

      if (!sourceNameOf(referenceType).contains(sourceName)) return

      if (positionManager.locationsOfLine(referenceType, position).size > 0) {
        requestor.processClassPrepare(debuggerProcess, referenceType)
      }
      else {
        val positionClasses: util.List[ReferenceType] = positionManager.getAllClasses(position)
        if (positionClasses.contains(referenceType)) {
          requestor.processClassPrepare(debuggerProcess, referenceType)
        }
      }
    }
  }

  private class NamePattern(elem: PsiElement) {
    private val containingFile = elem.getContainingFile
    private val sourceName = containingFile.getName
    private val isGeneratedForCompilingEvaluator = containingFile.getUserData(ScalaCompilingEvaluator.classNameKey) != null
    private var compiledWithIndyLambdas = isCompiledWithIndyLambdas(containingFile)
    private val exactName: Option[String] = {
      elem match {
        case td: ScTypeDefinition if !DebuggerUtil.isLocalClass(td) =>
          Some(getSpecificNameForDebugger(td))
        case _ => None
      }
    }
    private var classJVMNameParts: Seq[String] = null

    private def computeClassJVMNameParts: Seq[String] = {
      if (exactName.isDefined) Seq.empty
      else inReadAction {
        val forElem = partsFor(elem).toIterator
        val forParents = elem.parentsInFile.flatMap(e => partsFor(e))
        (forElem ++ forParents).toSeq.reverse
      }
    }

    private def partsFor(elem: PsiElement): Seq[String] = {
      elem match {
        case td: ScTypeDefinition => Seq(ScalaNamesUtil.toJavaName(td.name))
        case newTd: ScNewTemplateDefinition if DebuggerUtil.generatesAnonClass(newTd) => Seq("$anon")
        case e if ScalaEvaluatorBuilderUtil.isGenerateClass(e) => partsForAnonfun(e)
        case _ => Seq.empty
      }
    }

    private def partsForAnonfun(elem: PsiElement): Seq[String] = {
      val anonfunCount = ScalaEvaluatorBuilderUtil.anonClassCount(elem)
      val lastParts = Seq.fill(anonfunCount - 1)(Seq("$apply", "$anonfun")).flatten
      val containingClass = findGeneratingClassOrMethodParent(elem.getParent)
      val owner = PsiTreeUtil.getParentOfType(elem, classOf[ScFunctionDefinition], classOf[ScTypeDefinition],
        classOf[ScPatternDefinition], classOf[ScVariableDefinition])
      val firstParts =
        if (PsiTreeUtil.isAncestor(owner, containingClass, true)) Seq("$anonfun")
        else owner match {
          case fun: ScFunctionDefinition =>
            val name = if (fun.name == "this") JVMNameUtil.CONSTRUCTOR_NAME else fun.name
            val encoded = NameTransformer.encode(name)
            Seq(s"$$$encoded", "$anonfun")
          case _ => Seq("$anonfun")
        }
      lastParts ++ firstParts
    }

    private def checkParts(name: String): Boolean = {
      var nameTail = name
      updateParts()

      for (part <- classJVMNameParts) {
        val index = nameTail.indexOf(part)
        if (index >= 0) {
          nameTail = nameTail.substring(index + part.length)
        }
        else return false
      }
      nameTail.indexOf("$anon") == -1
    }

    def updateParts(): Unit = {
      val newValue = isCompiledWithIndyLambdas(containingFile)
      if (newValue != compiledWithIndyLambdas || classJVMNameParts == null) {
        compiledWithIndyLambdas = newValue
        classJVMNameParts = computeClassJVMNameParts
      }
    }

    def matches(refType: ReferenceType): Boolean = {
      val refTypeSourceName = Try(refType.sourceName()).getOrElse("")
      if (refTypeSourceName != sourceName && !isGeneratedForCompilingEvaluator) return false

      val name = refType.name()

      exactName match {
        case Some(qName) => qName == name
        case None => checkParts(name)
      }
    }
  }

  private object NamePattern {
    def forElement(elem: PsiElement): NamePattern = {
      if (elem == null || !ScalaEvaluatorBuilderUtil.isGenerateClass(elem)) return null

      val cacheProvider = new CachedValueProvider[NamePattern] {
        override def compute(): Result[NamePattern] = Result.create(new NamePattern(elem), elem)
      }

      CachedValuesManager.getCachedValue(elem, cacheProvider)
    }
  }

  private[debugger] class ScalaPositionManagerCaches(debugProcess: DebugProcess) {

    debugProcess.addDebugProcessListener(new DebugProcessAdapter {
      override def processDetached(process: DebugProcess, closedByUser: Boolean): Unit = {
        clear()
      }
    })

    val refTypeToFileCache = mutable.WeakHashMap[ReferenceType, PsiFile]()
    val refTypeToElementCache = mutable.WeakHashMap[ReferenceType, Option[SmartPsiElementPointer[PsiElement]]]()

    val customizedLocationsCache = mutable.WeakHashMap[Location, Int]()
    val lineToCustomizedLocationCache = mutable.WeakHashMap[(ReferenceType, Int), Seq[Location]]()
    val seenRefTypes = mutable.Set[ReferenceType]()

    def clear(): Unit = {
      ScalaPositionManagerCaches.isCompiledWithIndyLambdasCache.clear()

      refTypeToFileCache.clear()
      refTypeToElementCache.clear()

      customizedLocationsCache.clear()
      lineToCustomizedLocationCache.clear()
      seenRefTypes.clear()
    }
  }

  private[debugger] object ScalaPositionManagerCaches {
    private val cachesMap = mutable.WeakHashMap[DebugProcess, ScalaPositionManagerCaches]()

    private val isCompiledWithIndyLambdasCache = mutable.HashSet[PsiFile]()

    def instance(debugProcess: DebugProcess) = {
      cachesMap.getOrElseUpdate(debugProcess, new ScalaPositionManagerCaches(debugProcess))
    }
  }

}<|MERGE_RESOLUTION|>--- conflicted
+++ resolved
@@ -676,14 +676,10 @@
 
       def findParent(element: PsiElement): Option[PsiElement] = {
         val parentsOnTheLine = element.parentsInFile.takeWhile(e => e.getTextOffset > startLine).toIndexedSeq
-<<<<<<< HEAD
-        val lambda = parentsOnTheLine.find(isLambda)
-=======
         val anon = parentsOnTheLine.collectFirst {
           case e if isLambda(e) => e
           case newTd: ScNewTemplateDefinition if DebuggerUtil.generatesAnonClass(newTd) => newTd
         }
->>>>>>> c2cbee32
         val filteredParents = parentsOnTheLine.reverse.filter {
           case _: ScExpression => true
           case _: ScConstructorPattern | _: ScInfixPattern | _: ScBindingPattern => true
@@ -692,11 +688,7 @@
         }
         val maxExpressionPatternOrTypeDef =
           filteredParents.find(!_.isInstanceOf[ScBlock]).orElse(filteredParents.headOption)
-<<<<<<< HEAD
-        Seq(lambda, maxExpressionPatternOrTypeDef).flatten.sortBy(_.getTextLength).headOption
-=======
         Seq(anon, maxExpressionPatternOrTypeDef).flatten.sortBy(_.getTextLength).headOption
->>>>>>> c2cbee32
       }
       elementsOnTheLine(file, lineNumber).flatMap(findParent).distinct
     }
