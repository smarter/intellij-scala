<?xml version="1.0" encoding="UTF-8"?>
<form xmlns="http://www.intellij.com/uidesigner/form/" version="1" bind-to-class="org.jetbrains.plugins.scala.compiler.ScalaCompileServerForm">
<<<<<<< HEAD
  <grid id="27dc6" binding="myContentPanel" layout-manager="GridLayoutManager" row-count="7" column-count="4" same-size-horizontally="false" same-size-vertically="false" hgap="-1" vgap="-1">
=======
  <grid id="27dc6" binding="myContentPanel" layout-manager="GridLayoutManager" row-count="8" column-count="4" same-size-horizontally="false" same-size-vertically="false" hgap="-1" vgap="-1">
>>>>>>> 0c6ac0ae
    <margin top="0" left="0" bottom="0" right="0"/>
    <constraints>
      <xy x="20" y="20" width="1093" height="400"/>
    </constraints>
    <properties/>
    <border type="none"/>
    <children>
      <grid id="2e578" binding="myCompilationServerPanel" layout-manager="GridLayoutManager" row-count="4" column-count="2" same-size-horizontally="false" same-size-vertically="false" hgap="-1" vgap="-1">
        <margin top="0" left="0" bottom="0" right="0"/>
        <constraints>
          <grid row="1" column="0" row-span="1" col-span="4" vsize-policy="3" hsize-policy="3" anchor="0" fill="3" indent="1" use-parent-layout="false"/>
        </constraints>
        <properties/>
        <border type="none"/>
        <children>
          <component id="4e54b" class="javax.swing.JLabel">
            <constraints>
              <grid row="2" column="0" row-span="1" col-span="1" vsize-policy="0" hsize-policy="0" anchor="8" fill="0" indent="0" use-parent-layout="false"/>
            </constraints>
            <properties>
              <enabled value="true"/>
              <text value="JVM &amp;parameters:"/>
            </properties>
          </component>
          <component id="c2f5a" class="com.intellij.ui.RawCommandLineEditor" binding="myCompilationServerJvmParameters">
            <constraints>
              <grid row="2" column="1" row-span="1" col-span="1" vsize-policy="3" hsize-policy="3" anchor="8" fill="0" indent="0" use-parent-layout="false">
                <minimum-size width="250" height="-1"/>
              </grid>
            </constraints>
            <properties>
              <dialogCaption value="Compile server JVM command line parameters"/>
              <enabled value="true"/>
            </properties>
          </component>
          <component id="b6151" class="javax.swing.JLabel">
            <constraints>
              <grid row="1" column="0" row-span="1" col-span="1" vsize-policy="0" hsize-policy="0" anchor="8" fill="0" indent="0" use-parent-layout="false"/>
            </constraints>
            <properties>
              <enabled value="true"/>
              <labelFor value="9ea43"/>
              <text value="JVM maximum &amp;heap size, MB:"/>
            </properties>
          </component>
          <component id="91057" class="javax.swing.JTextField" binding="myCompilationServerMaximumHeapSize">
            <constraints>
              <grid row="1" column="1" row-span="1" col-span="1" vsize-policy="0" hsize-policy="6" anchor="8" fill="0" indent="0" use-parent-layout="false"/>
            </constraints>
            <properties>
              <columns value="5"/>
              <enabled value="true"/>
            </properties>
          </component>
          <component id="979cd" class="javax.swing.JLabel">
            <constraints>
              <grid row="0" column="0" row-span="1" col-span="1" vsize-policy="0" hsize-policy="0" anchor="8" fill="0" indent="0" use-parent-layout="false"/>
            </constraints>
            <properties>
              <text value="JVM &amp;SDK:"/>
            </properties>
          </component>
          <component id="c4ed" class="com.intellij.openapi.ui.ex.MultiLineLabel" binding="myNote">
            <constraints>
              <grid row="3" column="0" row-span="1" col-span="2" vsize-policy="0" hsize-policy="0" anchor="8" fill="0" indent="0" use-parent-layout="false"/>
            </constraints>
            <properties>
              <text value=" &#10;Compile server is application-wide (there is a single instance for all projects).&#10;JVM SDK is used to instantiate compile server and to invoke in-process Java compiler&#10;(when JVM SDK and module SDK match)."/>
            </properties>
          </component>
          <grid id="76924" binding="mySdkPanel" layout-manager="BorderLayout" hgap="0" vgap="0">
            <constraints>
              <grid row="0" column="1" row-span="1" col-span="1" vsize-policy="3" hsize-policy="7" anchor="8" fill="2" indent="0" use-parent-layout="false"/>
            </constraints>
            <properties>
              <enabled value="false"/>
            </properties>
            <border type="none"/>
            <children/>
          </grid>
        </children>
      </grid>
      <component id="2bd37" class="javax.swing.JCheckBox" binding="myEnableCompileServer">
        <constraints>
          <grid row="0" column="0" row-span="1" col-span="4" vsize-policy="0" hsize-policy="3" anchor="8" fill="0" indent="0" use-parent-layout="false"/>
        </constraints>
        <properties>
          <text value="Use external compile &amp;server for scala"/>
        </properties>
      </component>
      <grid id="32076" layout-manager="GridLayoutManager" row-count="1" column-count="2" same-size-horizontally="false" same-size-vertically="false" hgap="-1" vgap="-1">
        <margin top="0" left="0" bottom="0" right="0"/>
        <constraints>
<<<<<<< HEAD
          <grid row="5" column="0" row-span="1" col-span="1" vsize-policy="3" hsize-policy="3" anchor="0" fill="3" indent="1" use-parent-layout="false"/>
=======
          <grid row="6" column="0" row-span="1" col-span="1" vsize-policy="3" hsize-policy="3" anchor="0" fill="3" indent="1" use-parent-layout="false"/>
>>>>>>> 0c6ac0ae
        </constraints>
        <properties/>
        <border type="none"/>
        <children>
          <component id="79de2" class="com.intellij.openapi.ui.ex.MultiLineLabel" binding="myProjectHomeNote">
            <constraints>
              <grid row="0" column="0" row-span="1" col-span="2" vsize-policy="0" hsize-policy="0" anchor="8" fill="0" indent="0" use-parent-layout="false"/>
            </constraints>
            <properties>
              <text value="Compile server will be restarted on each compilation of a new project."/>
            </properties>
          </component>
        </children>
      </grid>
      <vspacer id="3ca2b">
        <constraints>
<<<<<<< HEAD
          <grid row="6" column="0" row-span="1" col-span="1" vsize-policy="6" hsize-policy="1" anchor="0" fill="2" indent="0" use-parent-layout="false"/>
=======
          <grid row="7" column="0" row-span="1" col-span="1" vsize-policy="6" hsize-policy="1" anchor="0" fill="2" indent="0" use-parent-layout="false"/>
>>>>>>> 0c6ac0ae
        </constraints>
      </vspacer>
      <component id="d852a" class="javax.swing.JSeparator">
        <constraints>
<<<<<<< HEAD
          <grid row="2" column="0" row-span="1" col-span="1" vsize-policy="0" hsize-policy="6" anchor="0" fill="3" indent="0" use-parent-layout="false"/>
=======
          <grid row="3" column="0" row-span="1" col-span="1" vsize-policy="0" hsize-policy="6" anchor="0" fill="3" indent="0" use-parent-layout="false"/>
>>>>>>> 0c6ac0ae
        </constraints>
        <properties/>
      </component>
      <component id="bfc2f" class="javax.swing.JCheckBox" binding="myProjectHomeChb">
        <constraints>
<<<<<<< HEAD
          <grid row="4" column="0" row-span="1" col-span="3" vsize-policy="0" hsize-policy="3" anchor="8" fill="0" indent="0" use-parent-layout="false"/>
=======
          <grid row="5" column="0" row-span="1" col-span="3" vsize-policy="0" hsize-policy="3" anchor="8" fill="0" indent="0" use-parent-layout="false"/>
>>>>>>> 0c6ac0ae
        </constraints>
        <properties>
          <text value="Use project home as compile server &amp;working directory"/>
        </properties>
      </component>
      <component id="94b5e" class="javax.swing.JLabel">
        <constraints>
<<<<<<< HEAD
          <grid row="3" column="0" row-span="1" col-span="1" vsize-policy="0" hsize-policy="0" anchor="8" fill="0" indent="0" use-parent-layout="false"/>
=======
          <grid row="4" column="0" row-span="1" col-span="1" vsize-policy="0" hsize-policy="0" anchor="8" fill="0" indent="0" use-parent-layout="false"/>
>>>>>>> 0c6ac0ae
        </constraints>
        <properties>
          <font/>
          <text value="Advanced settings"/>
        </properties>
      </component>
<<<<<<< HEAD
=======
      <grid id="618e2" layout-manager="GridLayoutManager" row-count="1" column-count="4" same-size-horizontally="false" same-size-vertically="false" hgap="-1" vgap="-1">
        <margin top="0" left="0" bottom="0" right="0"/>
        <constraints>
          <grid row="2" column="0" row-span="1" col-span="1" vsize-policy="3" hsize-policy="3" anchor="0" fill="3" indent="0" use-parent-layout="false"/>
        </constraints>
        <properties/>
        <border type="none"/>
        <children>
          <component id="85068" class="javax.swing.JCheckBox" binding="myShutdownServerCheckBox" default-binding="true">
            <constraints>
              <grid row="0" column="0" row-span="1" col-span="1" vsize-policy="0" hsize-policy="0" anchor="8" fill="0" indent="0" use-parent-layout="false"/>
            </constraints>
            <properties>
              <text value="Shutdown server if it is idle for"/>
            </properties>
          </component>
          <hspacer id="5e9c4">
            <constraints>
              <grid row="0" column="3" row-span="1" col-span="1" vsize-policy="1" hsize-policy="6" anchor="0" fill="1" indent="0" use-parent-layout="false"/>
            </constraints>
          </hspacer>
          <component id="fd89f" class="javax.swing.JSpinner" binding="myShutdownDelay">
            <constraints>
              <grid row="0" column="1" row-span="1" col-span="1" vsize-policy="0" hsize-policy="0" anchor="8" fill="1" indent="0" use-parent-layout="false">
                <preferred-size width="100" height="-1"/>
                <maximum-size width="100" height="-1"/>
              </grid>
            </constraints>
            <properties/>
          </component>
          <component id="3a4b1" class="javax.swing.JLabel">
            <constraints>
              <grid row="0" column="2" row-span="1" col-span="1" vsize-policy="0" hsize-policy="0" anchor="8" fill="0" indent="0" use-parent-layout="false"/>
            </constraints>
            <properties>
              <text value="minutes"/>
            </properties>
          </component>
        </children>
      </grid>
>>>>>>> 0c6ac0ae
    </children>
  </grid>
</form><|MERGE_RESOLUTION|>--- conflicted
+++ resolved
@@ -1,10 +1,6 @@
 <?xml version="1.0" encoding="UTF-8"?>
 <form xmlns="http://www.intellij.com/uidesigner/form/" version="1" bind-to-class="org.jetbrains.plugins.scala.compiler.ScalaCompileServerForm">
-<<<<<<< HEAD
-  <grid id="27dc6" binding="myContentPanel" layout-manager="GridLayoutManager" row-count="7" column-count="4" same-size-horizontally="false" same-size-vertically="false" hgap="-1" vgap="-1">
-=======
   <grid id="27dc6" binding="myContentPanel" layout-manager="GridLayoutManager" row-count="8" column-count="4" same-size-horizontally="false" same-size-vertically="false" hgap="-1" vgap="-1">
->>>>>>> 0c6ac0ae
     <margin top="0" left="0" bottom="0" right="0"/>
     <constraints>
       <xy x="20" y="20" width="1093" height="400"/>
@@ -98,11 +94,7 @@
       <grid id="32076" layout-manager="GridLayoutManager" row-count="1" column-count="2" same-size-horizontally="false" same-size-vertically="false" hgap="-1" vgap="-1">
         <margin top="0" left="0" bottom="0" right="0"/>
         <constraints>
-<<<<<<< HEAD
-          <grid row="5" column="0" row-span="1" col-span="1" vsize-policy="3" hsize-policy="3" anchor="0" fill="3" indent="1" use-parent-layout="false"/>
-=======
           <grid row="6" column="0" row-span="1" col-span="1" vsize-policy="3" hsize-policy="3" anchor="0" fill="3" indent="1" use-parent-layout="false"/>
->>>>>>> 0c6ac0ae
         </constraints>
         <properties/>
         <border type="none"/>
@@ -119,30 +111,18 @@
       </grid>
       <vspacer id="3ca2b">
         <constraints>
-<<<<<<< HEAD
-          <grid row="6" column="0" row-span="1" col-span="1" vsize-policy="6" hsize-policy="1" anchor="0" fill="2" indent="0" use-parent-layout="false"/>
-=======
           <grid row="7" column="0" row-span="1" col-span="1" vsize-policy="6" hsize-policy="1" anchor="0" fill="2" indent="0" use-parent-layout="false"/>
->>>>>>> 0c6ac0ae
         </constraints>
       </vspacer>
       <component id="d852a" class="javax.swing.JSeparator">
         <constraints>
-<<<<<<< HEAD
-          <grid row="2" column="0" row-span="1" col-span="1" vsize-policy="0" hsize-policy="6" anchor="0" fill="3" indent="0" use-parent-layout="false"/>
-=======
           <grid row="3" column="0" row-span="1" col-span="1" vsize-policy="0" hsize-policy="6" anchor="0" fill="3" indent="0" use-parent-layout="false"/>
->>>>>>> 0c6ac0ae
         </constraints>
         <properties/>
       </component>
       <component id="bfc2f" class="javax.swing.JCheckBox" binding="myProjectHomeChb">
         <constraints>
-<<<<<<< HEAD
-          <grid row="4" column="0" row-span="1" col-span="3" vsize-policy="0" hsize-policy="3" anchor="8" fill="0" indent="0" use-parent-layout="false"/>
-=======
           <grid row="5" column="0" row-span="1" col-span="3" vsize-policy="0" hsize-policy="3" anchor="8" fill="0" indent="0" use-parent-layout="false"/>
->>>>>>> 0c6ac0ae
         </constraints>
         <properties>
           <text value="Use project home as compile server &amp;working directory"/>
@@ -150,19 +130,13 @@
       </component>
       <component id="94b5e" class="javax.swing.JLabel">
         <constraints>
-<<<<<<< HEAD
-          <grid row="3" column="0" row-span="1" col-span="1" vsize-policy="0" hsize-policy="0" anchor="8" fill="0" indent="0" use-parent-layout="false"/>
-=======
           <grid row="4" column="0" row-span="1" col-span="1" vsize-policy="0" hsize-policy="0" anchor="8" fill="0" indent="0" use-parent-layout="false"/>
->>>>>>> 0c6ac0ae
         </constraints>
         <properties>
           <font/>
           <text value="Advanced settings"/>
         </properties>
       </component>
-<<<<<<< HEAD
-=======
       <grid id="618e2" layout-manager="GridLayoutManager" row-count="1" column-count="4" same-size-horizontally="false" same-size-vertically="false" hgap="-1" vgap="-1">
         <margin top="0" left="0" bottom="0" right="0"/>
         <constraints>
@@ -203,7 +177,6 @@
           </component>
         </children>
       </grid>
->>>>>>> 0c6ac0ae
     </children>
   </grid>
 </form>