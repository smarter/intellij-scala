--- conflicted
+++ resolved
@@ -23,13 +23,10 @@
   public String COMPILE_SERVER_MAXIMUM_HEAP_SIZE = "1024";
   public String COMPILE_SERVER_JVM_PARAMETERS = "-server -Xss1m";
 
-<<<<<<< HEAD
-=======
   //in minutes
   public int COMPILE_SERVER_SHUTDOWN_DELAY = 120;
   public boolean COMPILE_SERVER_SHUTDOWN_IDLE = true;
 
->>>>>>> 0c6ac0ae
   public boolean USE_PROJECT_HOME_AS_WORKING_DIR = false;
 
   public ScalaCompileServerSettings getState() {
