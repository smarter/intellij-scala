--- conflicted
+++ resolved
@@ -35,11 +35,8 @@
     private JPanel mySdkPanel;
     private JCheckBox myProjectHomeChb;
     private MultiLineLabel myProjectHomeNote;
-<<<<<<< HEAD
-=======
     private JCheckBox myShutdownServerCheckBox;
     private JSpinner myShutdownDelay;
->>>>>>> 0c6ac0ae
     private ScalaCompileServerSettings mySettings;
 
     public ScalaCompileServerForm(ScalaCompileServerSettings settings) {
@@ -62,11 +59,8 @@
 
         myNote.setForeground(JBColor.GRAY);
         myProjectHomeNote.setForeground(JBColor.GRAY);
-<<<<<<< HEAD
-=======
 
         myShutdownDelay.setModel(new SpinnerNumberModel(settings.COMPILE_SERVER_SHUTDOWN_DELAY, 0, 24 * 60, 1));
->>>>>>> 0c6ac0ae
 
         updateCompilationServerSettingsPanel();
     }
@@ -103,27 +97,6 @@
     public boolean isModified() {
         Sdk sdk = myCompilationServerSdk.getSelectedJdk();
         String sdkName = sdk == null ? null : sdk.getName();
-<<<<<<< HEAD
-
-        return !(myEnableCompileServer.isSelected() == mySettings.COMPILE_SERVER_ENABLED &&
-                ComparatorUtil.equalsNullable(sdkName, mySettings.COMPILE_SERVER_SDK) &&
-                myCompilationServerMaximumHeapSize.getText().equals(mySettings.COMPILE_SERVER_MAXIMUM_HEAP_SIZE) &&
-                myCompilationServerJvmParameters.getText().equals(mySettings.COMPILE_SERVER_JVM_PARAMETERS) &&
-                myProjectHomeChb.isSelected() == mySettings.USE_PROJECT_HOME_AS_WORKING_DIR
-        );
-    }
-
-    public void apply() throws ConfigurationException {
-        mySettings.COMPILE_SERVER_ENABLED = myEnableCompileServer.isSelected();
-
-        Sdk sdk = myCompilationServerSdk.getSelectedJdk();
-        mySettings.COMPILE_SERVER_SDK = sdk == null ? null : sdk.getName();
-
-        mySettings.COMPILE_SERVER_MAXIMUM_HEAP_SIZE = myCompilationServerMaximumHeapSize.getText();
-        mySettings.COMPILE_SERVER_JVM_PARAMETERS = myCompilationServerJvmParameters.getText();
-
-        mySettings.USE_PROJECT_HOME_AS_WORKING_DIR = myProjectHomeChb.isSelected();
-=======
 
         return !(myEnableCompileServer.isSelected() == mySettings.COMPILE_SERVER_ENABLED &&
                 ComparatorUtil.equalsNullable(sdkName, mySettings.COMPILE_SERVER_SDK) &&
@@ -148,7 +121,6 @@
 
         mySettings.COMPILE_SERVER_SHUTDOWN_IDLE = myShutdownServerCheckBox.isSelected();
         mySettings.COMPILE_SERVER_SHUTDOWN_DELAY = (Integer) (myShutdownDelay.getModel().getValue());
->>>>>>> 0c6ac0ae
 
         // TODO
 //    boolean externalCompiler = CompilerWorkspaceConfiguration.getInstance(myProject).USE_COMPILE_SERVER;
@@ -192,11 +164,7 @@
      */
     private void $$$setupUI$$$() {
         myContentPanel = new JPanel();
-<<<<<<< HEAD
-        myContentPanel.setLayout(new GridLayoutManager(7, 4, new Insets(0, 0, 0, 0), -1, -1));
-=======
         myContentPanel.setLayout(new GridLayoutManager(8, 4, new Insets(0, 0, 0, 0), -1, -1));
->>>>>>> 0c6ac0ae
         myCompilationServerPanel = new JPanel();
         myCompilationServerPanel.setLayout(new GridLayoutManager(4, 2, new Insets(0, 0, 0, 0), -1, -1));
         myContentPanel.add(myCompilationServerPanel, new GridConstraints(1, 0, 1, 4, GridConstraints.ANCHOR_CENTER, GridConstraints.FILL_BOTH, GridConstraints.SIZEPOLICY_CAN_SHRINK | GridConstraints.SIZEPOLICY_CAN_GROW, GridConstraints.SIZEPOLICY_CAN_SHRINK | GridConstraints.SIZEPOLICY_CAN_GROW, null, null, null, 1, false));
@@ -239,35 +207,18 @@
         myContentPanel.add(myEnableCompileServer, new GridConstraints(0, 0, 1, 4, GridConstraints.ANCHOR_WEST, GridConstraints.FILL_NONE, GridConstraints.SIZEPOLICY_CAN_SHRINK | GridConstraints.SIZEPOLICY_CAN_GROW, GridConstraints.SIZEPOLICY_FIXED, null, null, null, 0, false));
         final JPanel panel1 = new JPanel();
         panel1.setLayout(new GridLayoutManager(1, 2, new Insets(0, 0, 0, 0), -1, -1));
-<<<<<<< HEAD
-        myContentPanel.add(panel1, new GridConstraints(5, 0, 1, 1, GridConstraints.ANCHOR_CENTER, GridConstraints.FILL_BOTH, GridConstraints.SIZEPOLICY_CAN_SHRINK | GridConstraints.SIZEPOLICY_CAN_GROW, GridConstraints.SIZEPOLICY_CAN_SHRINK | GridConstraints.SIZEPOLICY_CAN_GROW, null, null, null, 1, false));
-=======
         myContentPanel.add(panel1, new GridConstraints(6, 0, 1, 1, GridConstraints.ANCHOR_CENTER, GridConstraints.FILL_BOTH, GridConstraints.SIZEPOLICY_CAN_SHRINK | GridConstraints.SIZEPOLICY_CAN_GROW, GridConstraints.SIZEPOLICY_CAN_SHRINK | GridConstraints.SIZEPOLICY_CAN_GROW, null, null, null, 1, false));
->>>>>>> 0c6ac0ae
         myProjectHomeNote = new MultiLineLabel();
         myProjectHomeNote.setText("Compile server will be restarted on each compilation of a new project.");
         panel1.add(myProjectHomeNote, new GridConstraints(0, 0, 1, 2, GridConstraints.ANCHOR_WEST, GridConstraints.FILL_NONE, GridConstraints.SIZEPOLICY_FIXED, GridConstraints.SIZEPOLICY_FIXED, null, null, null, 0, false));
         final Spacer spacer1 = new Spacer();
-<<<<<<< HEAD
-        myContentPanel.add(spacer1, new GridConstraints(6, 0, 1, 1, GridConstraints.ANCHOR_CENTER, GridConstraints.FILL_VERTICAL, 1, GridConstraints.SIZEPOLICY_WANT_GROW, null, null, null, 0, false));
-        final JSeparator separator1 = new JSeparator();
-        myContentPanel.add(separator1, new GridConstraints(2, 0, 1, 1, GridConstraints.ANCHOR_CENTER, GridConstraints.FILL_BOTH, GridConstraints.SIZEPOLICY_WANT_GROW, GridConstraints.SIZEPOLICY_FIXED, null, null, null, 0, false));
-=======
         myContentPanel.add(spacer1, new GridConstraints(7, 0, 1, 1, GridConstraints.ANCHOR_CENTER, GridConstraints.FILL_VERTICAL, 1, GridConstraints.SIZEPOLICY_WANT_GROW, null, null, null, 0, false));
         final JSeparator separator1 = new JSeparator();
         myContentPanel.add(separator1, new GridConstraints(3, 0, 1, 1, GridConstraints.ANCHOR_CENTER, GridConstraints.FILL_BOTH, GridConstraints.SIZEPOLICY_WANT_GROW, GridConstraints.SIZEPOLICY_FIXED, null, null, null, 0, false));
->>>>>>> 0c6ac0ae
         myProjectHomeChb = new JCheckBox();
         myProjectHomeChb.setText("Use project home as compile server working directory");
         myProjectHomeChb.setMnemonic('W');
         myProjectHomeChb.setDisplayedMnemonicIndex(35);
-<<<<<<< HEAD
-        myContentPanel.add(myProjectHomeChb, new GridConstraints(4, 0, 1, 3, GridConstraints.ANCHOR_WEST, GridConstraints.FILL_NONE, GridConstraints.SIZEPOLICY_CAN_SHRINK | GridConstraints.SIZEPOLICY_CAN_GROW, GridConstraints.SIZEPOLICY_FIXED, null, null, null, 0, false));
-        final JLabel label4 = new JLabel();
-        label4.setFont(new Font(label4.getFont().getName(), label4.getFont().getStyle(), label4.getFont().getSize()));
-        label4.setText("Advanced settings");
-        myContentPanel.add(label4, new GridConstraints(3, 0, 1, 1, GridConstraints.ANCHOR_WEST, GridConstraints.FILL_NONE, GridConstraints.SIZEPOLICY_FIXED, GridConstraints.SIZEPOLICY_FIXED, null, null, null, 0, false));
-=======
         myContentPanel.add(myProjectHomeChb, new GridConstraints(5, 0, 1, 3, GridConstraints.ANCHOR_WEST, GridConstraints.FILL_NONE, GridConstraints.SIZEPOLICY_CAN_SHRINK | GridConstraints.SIZEPOLICY_CAN_GROW, GridConstraints.SIZEPOLICY_FIXED, null, null, null, 0, false));
         final JLabel label4 = new JLabel();
         label4.setFont(new Font(label4.getFont().getName(), label4.getFont().getStyle(), label4.getFont().getSize()));
@@ -286,7 +237,6 @@
         final JLabel label5 = new JLabel();
         label5.setText("minutes");
         panel2.add(label5, new GridConstraints(0, 2, 1, 1, GridConstraints.ANCHOR_WEST, GridConstraints.FILL_NONE, GridConstraints.SIZEPOLICY_FIXED, GridConstraints.SIZEPOLICY_FIXED, null, null, null, 0, false));
->>>>>>> 0c6ac0ae
     }
 
     /**
