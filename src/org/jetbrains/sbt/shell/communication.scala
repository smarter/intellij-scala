--- conflicted
+++ resolved
@@ -78,20 +78,12 @@
           shell.println(cmd)
           shell.flush()
         }
-<<<<<<< HEAD
-
-        listener.future.onComplete { _ =>
-            process.removeListener(listener)
-        }
-
-=======
         import scala.collection.JavaConversions._
         listener.future.onComplete { _ =>
           process.removeListener(listener)
           asScalaBuffer(communicationListeners).foreach(_.onCommandFinished(cmd))
         }
         asScalaBuffer(communicationListeners).foreach(_.onCommandPolled(cmd))
->>>>>>> d49fd8f0
       } else shellQueueReady.release()
     }
   }
@@ -195,18 +187,7 @@
 
 private[shell] object SbtProcessUtil {
 
-<<<<<<< HEAD
-  // FIXME this won't work when the default prompt is changed
-  def promptReady(line: String): Boolean =
-    line.trim match {
-      case
-        ">" | // TODO can we guard against false positives? like somebody outputting > on the bare prompt
-        "scala>" |
-        "Hit enter to retry or 'exit' to quit:"
-        => true
-=======
   val IDEA_PROMPT_MARKER = "[IJ]"
->>>>>>> d49fd8f0
 
   // the prompt marker is inserted by the sbt-idea-shell plugin
   def promptReady(line: String): Boolean = line.trim match {
