package org.jetbrains.sbt.resolvers

import java.io.File

import com.intellij.openapi.components.AbstractProjectComponent
import com.intellij.openapi.progress.{ProgressIndicator, ProgressManager, Task}
import com.intellij.openapi.project.Project
import com.intellij.openapi.util.io.FileUtil
import org.jetbrains.plugins.scala.extensions
import org.jetbrains.plugins.scala.util.NotificationUtil
import org.jetbrains.sbt.SbtBundle
import org.jetbrains.sbt.resolvers.indexes.{IvyIndex, ResolverIndex}

import scala.collection.mutable

/**
  * @author Mikhail Mutcianko
  * @since 26.07.16
  */
class SbtIndexesManager(val project: Project) extends AbstractProjectComponent(project) {
  import SbtIndexesManager._

  override def projectClosed(): Unit = {
    indexes.values.foreach(_.close())
  }

  override def getComponentName: String = "SbtResolversManager"

  private val indexes = new mutable.HashMap[String, ResolverIndex]()

  private def doUpdateResolverIndexWithProgress(name: String, index: ResolverIndex): Unit = {
    ProgressManager.getInstance().run(new Task.Backgroundable(project, "Updating indexes") {
      override def run(indicator: ProgressIndicator): Unit = {
        indicator.setIndeterminate(true)
        indicator.setText(s"Updating: $name")
        index.doUpdate(Some(indicator))(project)
      }
    })
  }

  def updateWithProgress(resolvers: Seq[SbtResolver]): Unit = {
    resolvers.foreach(r => doUpdateResolverIndexWithProgress(r.name, r.getIndex(project)))
  }

<<<<<<< HEAD
  def updateLocalIvyIndex(): Unit = {
    indexes.values.collect({case i: IvyIndex => doUpdateResolverIndexWithProgress("Local Ivy cache", i)})
  }

=======
>>>>>>> d49fd8f0
  def getIvyIndex(name: String, root: String): ResolverIndex = {
    indexes.getOrElseUpdate(root, createNewIvyIndex(name, root))
  }

  private def createNewIvyIndex(name: String, root: String): ResolverIndex = {
    try {
      new IvyIndex(root, name)
    } catch {
      case e: Throwable =>  // workaround for severe persistent storage corruption
        val cccc = e.getMessage
        val zzz = e.getStackTrace
        cleanUpCorruptedIndex(ResolverIndex.getIndexDirectory(root))
        new IvyIndex(root, name)
    }
  }

  private var updateScheduled = false
  def scheduleLocalIvyIndexUpdate(resolver: SbtResolver) = {
    if (!updateScheduled) {
      updateScheduled = true
      extensions.invokeLater {
        val idx = getIvyIndex(resolver.name, resolver.root)
        doUpdateResolverIndexWithProgress("Local Ivy cache", idx)
        updateScheduled = false
      }
    }
  }

}

object SbtIndexesManager {
  def getInstance(project: Project): SbtIndexesManager = project.getComponent(classOf[SbtIndexesManager])

  def cleanUpCorruptedIndex(indexDir: File): Unit = {
    try {
      FileUtil.delete(indexDir)
      notifyWarning(SbtBundle("sbt.resolverIndexer.indexDirIsCorruptedAndRemoved", indexDir.getAbsolutePath))
    } catch {
      case _ : Throwable =>
        notifyWarning(SbtBundle("sbt.resolverIndexer.indexDirIsCorruptedCantBeRemoved", indexDir.getAbsolutePath))
    }
  }

  private def notifyWarning(message: String): Unit =
    NotificationUtil.showMessage(null, message, title = "Resolver Indexer")

}<|MERGE_RESOLUTION|>--- conflicted
+++ resolved
@@ -42,13 +42,6 @@
     resolvers.foreach(r => doUpdateResolverIndexWithProgress(r.name, r.getIndex(project)))
   }
 
-<<<<<<< HEAD
-  def updateLocalIvyIndex(): Unit = {
-    indexes.values.collect({case i: IvyIndex => doUpdateResolverIndexWithProgress("Local Ivy cache", i)})
-  }
-
-=======
->>>>>>> d49fd8f0
   def getIvyIndex(name: String, root: String): ResolverIndex = {
     indexes.getOrElseUpdate(root, createNewIvyIndex(name, root))
   }
