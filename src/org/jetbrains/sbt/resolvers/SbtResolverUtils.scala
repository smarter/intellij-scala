--- conflicted
+++ resolved
@@ -17,10 +17,6 @@
     case _          => Set.empty
   }
 
-<<<<<<< HEAD
-  def joinGroupArtifact(group: String, artifact: String): String = group + ":" + artifact
-  def joinGroupArtifact(artifact: ArtifactInfo): String = artifact.getGroupId + ":" + artifact.getArtifactId
-=======
   def getProjectResolvers(project: Project): Set[SbtResolver] = {
     val moduleManager = ModuleManager.getInstance(project)
     if (moduleManager == null) return Set.empty
@@ -29,5 +25,4 @@
 
   def joinGroupArtifact(group: String, artifact: String): String = group + ":" + artifact
   def joinGroupArtifact(artifact: ArtifactInfo): String = artifact.groupId + ":" + artifact.artifactId
->>>>>>> b4fb9984
 }