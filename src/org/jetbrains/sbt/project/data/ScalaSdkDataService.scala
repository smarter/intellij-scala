--- conflicted
+++ resolved
@@ -17,11 +17,7 @@
   extends AbstractDataService[ScalaSdkData, Library](ScalaSdkData.Key) {
 
   def doImportData(toImport: util.Collection[DataNode[ScalaSdkData]], project: Project) {
-<<<<<<< HEAD
-    ScalaCompilerConfiguration.instanceIn(project).clear()
-=======
     ScalaCompilerConfiguration.instanceIn(project).clearProfiles()
->>>>>>> f2b7ca35
 
     toImport.asScala.foreach(doImport(_, project))
   }
